import datetime
import typing
import uuid
from decimal import Decimal
from unittest import mock

import pytest
from django.core import validators
from django.db import models
from django.db.models import fields
from django.urls import path, re_path
from rest_framework import (
    filters, generics, mixins, pagination, parsers, renderers, routers, serializers, views,
    viewsets,
)
from rest_framework.authentication import TokenAuthentication
from rest_framework.decorators import action, api_view
from rest_framework.views import APIView

from drf_spectacular.extensions import OpenApiSerializerExtension
from drf_spectacular.hooks import preprocess_exclude_path_format
from drf_spectacular.openapi import AutoSchema
from drf_spectacular.renderers import OpenApiJsonRenderer, OpenApiYamlRenderer
from drf_spectacular.types import OpenApiTypes
from drf_spectacular.utils import (
    OpenApiExample, OpenApiParameter, OpenApiResponse, extend_schema, extend_schema_field,
    extend_schema_serializer, extend_schema_view, inline_serializer,
)
from tests import generate_schema, get_request_schema, get_response_schema
from tests.models import SimpleModel, SimpleSerializer


def test_primary_key_read_only_queryset_not_found(no_warnings):
    # the culprit - looks like a feature not a bug.
    # https://github.com/encode/django-rest-framework/blame/4d9f9eb192c5c1ffe4fa9210b90b9adbb00c3fdd/rest_framework/utils/field_mapping.py#L271

    class M1(models.Model):
        pass  # pragma: no cover

    class M2(models.Model):
        id = models.UUIDField()
        m1_r = models.ForeignKey(M1, on_delete=models.CASCADE)
        m1_rw = models.ForeignKey(M1, on_delete=models.CASCADE)

    class M2Serializer(serializers.ModelSerializer):
        class Meta:
            fields = ['m1_rw', 'm1_r']
            read_only_fields = ['m1_r']  # this produces the bug
            model = M2

    class M2Viewset(viewsets.ReadOnlyModelViewSet):
        serializer_class = M2Serializer
        queryset = M2.objects.none()

    schema = generate_schema('m2', M2Viewset)
    props = schema['components']['schemas']['M2']['properties']
    assert props['m1_rw']['type'] == 'integer'
    assert props['m1_r']['type'] == 'integer'


def test_multi_step_serializer_primary_key_related_field(no_warnings):
    class MA1(models.Model):
        id = models.UUIDField(primary_key=True)

    class MA2(models.Model):
        m1 = models.ForeignKey(MA1, on_delete=models.CASCADE)

    class MA3(models.Model):
        m2 = models.ForeignKey(MA2, on_delete=models.CASCADE)

    class M3Serializer(serializers.ModelSerializer):
        # this scenario looks explicitly at multi-step sources with read_only=True
        m1 = serializers.PrimaryKeyRelatedField(source='m2.m1', required=False, read_only=True)

        class Meta:
            fields = ['m1', 'm2']
            model = MA3

    class M3Viewset(viewsets.ReadOnlyModelViewSet):
        serializer_class = M3Serializer
        queryset = MA3.objects.none()

    schema = generate_schema('m3', M3Viewset)
    properties = schema['components']['schemas']['M3']['properties']
    assert properties['m1']['format'] == 'uuid'
    assert properties['m2']['type'] == 'integer'


def test_serializer_reverse_relations_including_read_only(no_warnings):
    class M5(models.Model):
        pass

    class M5One(models.Model):
        id = models.CharField(primary_key=True, max_length=10)
        field = models.OneToOneField(M5, on_delete=models.CASCADE)

    class M5Many(models.Model):
        id = models.UUIDField(primary_key=True, default=uuid.uuid4)
        field = models.ManyToManyField(M5)

    class M5Foreign(models.Model):
        id = models.FloatField(primary_key=True)
        field = models.ForeignKey(M5, on_delete=models.CASCADE)

    class XSerializer(serializers.ModelSerializer):
        m5foreign_set_explicit = serializers.PrimaryKeyRelatedField(
            many=True, source='m5foreign_set', queryset=M5Foreign.objects.all()
        )
        m5foreign_set_ro = serializers.PrimaryKeyRelatedField(
            many=True, source='m5foreign_set', read_only=True,
        )
        m5many_set_explicit = serializers.PrimaryKeyRelatedField(
            many=True, source='m5many_set', queryset=M5Many.objects.all()
        )
        m5many_set_ro = serializers.PrimaryKeyRelatedField(
            many=True, source='m5many_set', read_only=True,
        )
        m5one_ro = serializers.PrimaryKeyRelatedField(
            source='m5one', read_only=True,
        )

        class Meta:
            model = M5
            fields = [
                'm5many_set',
                'm5many_set_explicit',
                'm5many_set_ro',
                'm5foreign_set',
                'm5foreign_set_explicit',
                'm5foreign_set_ro',
                'm5one',
                'm5one_ro',
            ]

    class TestViewSet(mixins.CreateModelMixin, viewsets.GenericViewSet):
        queryset = M5.objects.all()
        serializer_class = XSerializer

    schema = generate_schema('/x/', TestViewSet)
    properties = schema['components']['schemas']['X']['properties']

    m5many_pk = {'type': 'string', 'format': 'uuid'}
    assert properties['m5many_set']['items'] == m5many_pk
    assert properties['m5many_set_ro']['items'] == m5many_pk
    assert properties['m5many_set_explicit']['items'] == m5many_pk

    m5foreign_pk = {'type': 'number', 'format': 'float'}
    assert properties['m5foreign_set']['items'] == m5foreign_pk
    assert properties['m5foreign_set_ro']['items'] == m5foreign_pk
    assert properties['m5foreign_set_explicit']['items'] == m5foreign_pk

    assert properties['m5one'] == {'type': 'string'}
    assert properties['m5one_ro'] == {'readOnly': True, 'type': 'string'}


def test_serializer_forward_relations_including_read_only(no_warnings):
    class M6One(models.Model):
        id = models.CharField(primary_key=True, max_length=10)

    class M6Many(models.Model):
        id = models.UUIDField(primary_key=True, default=uuid.uuid4)

    class M6Foreign(models.Model):
        id = models.FloatField(primary_key=True)

    class M6(models.Model):
        field_one = models.OneToOneField(M6One, on_delete=models.CASCADE)
        field_many = models.ManyToManyField(M6Many)
        field_foreign = models.ForeignKey(M6Foreign, on_delete=models.CASCADE)

    class XSerializer(serializers.ModelSerializer):
        field_one_ro = serializers.PrimaryKeyRelatedField(
            source='field_one', read_only=True
        )
        field_foreign_ro = serializers.PrimaryKeyRelatedField(
            source='field_foreign', read_only=True
        )
        field_many_ro = serializers.PrimaryKeyRelatedField(
            source='field_many', read_only=True, many=True
        )

        class Meta:
            model = M6
            fields = [
                'field_one',
                'field_one_ro',
                'field_many',
                'field_many_ro',
                'field_foreign',
                'field_foreign_ro',
            ]

    class TestViewSet(mixins.CreateModelMixin, viewsets.GenericViewSet):
        queryset = M6.objects.all()
        serializer_class = XSerializer

    schema = generate_schema('/x/', TestViewSet)
    properties = schema['components']['schemas']['X']['properties']

    assert properties['field_one'] == {'type': 'string'}
    assert properties['field_one_ro'] == {'type': 'string', 'readOnly': True}
    assert properties['field_foreign'] == {'type': 'number', 'format': 'float'}
    assert properties['field_foreign_ro'] == {'type': 'number', 'format': 'float', 'readOnly': True}
    assert properties['field_many'] == {'type': 'array', 'items': {'type': 'string', 'format': 'uuid'}}
    assert properties['field_many_ro'] == {
        'type': 'array', 'items': {'type': 'string', 'format': 'uuid'}, 'readOnly': True
    }


def test_path_implicit_required(no_warnings):
    class M2Serializer(serializers.Serializer):
        pass  # pragma: no cover

    class M2Viewset(viewsets.GenericViewSet):
        serializer_class = M2Serializer

        @extend_schema(parameters=[OpenApiParameter('id', str, 'path')])
        def retrieve(self, request, *args, **kwargs):
            pass  # pragma: no cover

    generate_schema('m2', M2Viewset)


def test_free_form_responses(no_warnings):
    class XAPIView(APIView):
        @extend_schema(responses={200: OpenApiTypes.OBJECT})
        def get(self, request):
            pass  # pragma: no cover

    class YAPIView(APIView):
        @extend_schema(responses=OpenApiTypes.OBJECT)
        def get(self, request):
            pass  # pragma: no cover

    generate_schema(None, patterns=[
        re_path(r'^x$', XAPIView.as_view(), name='x'),
        re_path(r'^y$', YAPIView.as_view(), name='y'),
    ])


@mock.patch(
    target='drf_spectacular.settings.spectacular_settings.APPEND_COMPONENTS',
    new={'schemas': {'SomeExtraComponent': {'type': 'integer'}}}
)
def test_append_extra_components(no_warnings):
    class XSerializer(serializers.Serializer):
        id = serializers.UUIDField()

    class XAPIView(APIView):
        @extend_schema(responses={200: XSerializer})
        def get(self, request):
            pass  # pragma: no cover

    schema = generate_schema(None, patterns=[
        re_path(r'^x$', XAPIView.as_view(), name='x'),
    ])
    assert len(schema['components']['schemas']) == 2


def test_serializer_retrieval_from_view(no_warnings):
    class UnusedSerializer(serializers.Serializer):
        pass  # pragma: no cover

    class XSerializer(serializers.Serializer):
        id = serializers.UUIDField()

    class YSerializer(serializers.Serializer):
        id = serializers.UUIDField()

    class X1Viewset(mixins.ListModelMixin, viewsets.GenericViewSet):
        serializer_class = UnusedSerializer

        def get_serializer(self):
            return XSerializer()

    class X2Viewset(mixins.ListModelMixin, viewsets.GenericViewSet):
        def get_serializer_class(self):
            return YSerializer

    router = routers.SimpleRouter()
    router.register('x1', X1Viewset, basename='x1')
    router.register('x2', X2Viewset, basename='x2')
    schema = generate_schema(None, patterns=router.urls)
    assert len(schema['components']['schemas']) == 2
    assert 'Unused' not in schema['components']['schemas']


def test_retrieve_on_apiview_get(no_warnings):
    class XSerializer(serializers.Serializer):
        id = serializers.UUIDField()

    class XApiView(APIView):
        authentication_classes = []

        @extend_schema(
            parameters=[OpenApiParameter('id', OpenApiTypes.INT, OpenApiParameter.PATH)],
            responses={200: XSerializer},
        )
        def get(self, request):
            pass  # pragma: no cover

    schema = generate_schema('x', view=XApiView)
    operation = schema['paths']['/x']['get']
    assert operation['operationId'] == 'x_retrieve'
    operation_schema = get_response_schema(operation)
    assert '$ref' in operation_schema and 'type' not in operation_schema


def test_list_on_apiview_get(no_warnings):
    class XSerializer(serializers.Serializer):
        id = serializers.UUIDField()

    class XApiView(APIView):
        authentication_classes = []

        @extend_schema(
            parameters=[OpenApiParameter('id', OpenApiTypes.INT, OpenApiParameter.PATH)],
            responses={200: XSerializer(many=True)},
        )
        def get(self, request):
            pass  # pragma: no cover

    schema = generate_schema('x', view=XApiView)
    operation = schema['paths']['/x']['get']
    assert operation['operationId'] == 'x_list'
    operation_schema = get_response_schema(operation)
    assert operation_schema['type'] == 'array'


def test_multi_method_action(no_warnings):
    class DummySerializer(serializers.Serializer):
        id = serializers.UUIDField()

    class UpdateSerializer(serializers.Serializer):
        id = serializers.UUIDField()

    class CreateSerializer(serializers.Serializer):
        id = serializers.UUIDField()

    class XViewset(viewsets.GenericViewSet):
        serializer_class = DummySerializer

        # basic usage
        @extend_schema(request=UpdateSerializer, methods=['PUT'])
        @extend_schema(request=CreateSerializer, methods=['POST'])
        @action(detail=False, methods=['PUT', 'POST'])
        def multi(self, request, *args, **kwargs):
            pass  # pragma: no cover

        # bolt-on decorator variation
        @extend_schema(request=CreateSerializer)
        @action(detail=False, methods=['POST'])
        def multi2(self, request, *args, **kwargs):
            pass  # pragma: no cover

        @extend_schema(request=UpdateSerializer)
        @multi2.mapping.put
        def multi2put(self, request, *args, **kwargs):
            pass  # pragma: no cover

    schema = generate_schema('x', XViewset)

    def get_req_body(s):
        return s['requestBody']['content']['application/json']['schema']['$ref']

    assert get_req_body(schema['paths']['/x/multi/']['put']) == '#/components/schemas/Update'
    assert get_req_body(schema['paths']['/x/multi/']['post']) == '#/components/schemas/Create'

    assert get_req_body(schema['paths']['/x/multi2/']['put']) == '#/components/schemas/Update'
    assert get_req_body(schema['paths']['/x/multi2/']['post']) == '#/components/schemas/Create'


def test_serializer_class_on_apiview(no_warnings):
    class XSerializer(serializers.Serializer):
        field = serializers.UUIDField()

    class XView(views.APIView):
        serializer_class = XSerializer  # not supported by DRF but pick it up anyway

        def get(self, request):
            pass  # pragma: no cover

        def post(self, request):
            pass  # pragma: no cover

    schema = generate_schema('x', view=XView)
    comp = '#/components/schemas/X'
    assert get_response_schema(schema['paths']['/x']['get'])['$ref'] == comp
    assert get_response_schema(schema['paths']['/x']['post'])['$ref'] == comp
    assert schema['paths']['/x']['post']['requestBody']['content']['application/json']['schema']['$ref'] == comp


def test_customized_list_serializer():
    class X(models.Model):
        position = models.IntegerField()

    class XSerializer(serializers.ModelSerializer):
        class Meta:
            model = X
            fields = ("id", "position")

    class XListUpdateSerializer(serializers.ListSerializer):
        child = XSerializer()

    class XAPIView(generics.GenericAPIView):
        model = X
        serializer_class = XListUpdateSerializer

        def put(self, request, *args, **kwargs):
            pass  # pragma: no cover

    schema = generate_schema('x', view=XAPIView)
    operation = schema['paths']['/x']['put']
    comp = '#/components/schemas/X'

    assert get_request_schema(operation)['type'] == 'array'
    assert get_request_schema(operation)['items']['$ref'] == comp
    assert get_response_schema(operation)['type'] == 'array'
    assert get_response_schema(operation)['items']['$ref'] == comp

    assert operation['operationId'] == 'x_update'
    assert len(schema['components']['schemas']) == 1 and 'X' in schema['components']['schemas']


def test_api_view_decorator(no_warnings):

    @extend_schema(responses=OpenApiTypes.FLOAT)
    @api_view(['GET'])
    def pi(request):
        pass  # pragma: no cover

    schema = generate_schema('x', view_function=pi)
    operation = schema['paths']['/x']['get']
    assert get_response_schema(operation)['type'] == 'number'


def test_api_view_decorator_multi(no_warnings):

    @extend_schema(request=OpenApiTypes.FLOAT, responses=OpenApiTypes.INT, methods=['POST'])
    @extend_schema(responses=OpenApiTypes.FLOAT, methods=['GET'])
    @api_view(['GET', 'POST'])
    def pi(request):
        pass  # pragma: no cover

    schema = generate_schema('x', view_function=pi)
    operation = schema['paths']['/x']['get']
    assert get_response_schema(operation)['type'] == 'number'
    operation = schema['paths']['/x']['post']
    assert get_request_schema(operation)['type'] == 'number'
    assert get_response_schema(operation)['type'] == 'integer'


def test_pk_and_no_id(no_warnings):
    class XModel(models.Model):
        id = models.UUIDField(primary_key=True, default=uuid.uuid4, editable=False)

    class YModel(models.Model):
        x = models.OneToOneField(XModel, primary_key=True, on_delete=models.CASCADE)

    class YSerializer(serializers.ModelSerializer):
        class Meta:
            model = YModel
            fields = '__all__'

    class YViewSet(viewsets.ReadOnlyModelViewSet):
        serializer_class = YSerializer
        queryset = YModel.objects.all()

    schema = generate_schema('y', YViewSet)
    assert schema['components']['schemas']['Y']['properties']['x']['format'] == 'uuid'


@pytest.mark.parametrize('allowed', [None, ['json', 'NoRendererAvailable']])
def test_drf_format_suffix_parameter(no_warnings, allowed):
    from rest_framework.urlpatterns import format_suffix_patterns

    @extend_schema(responses=OpenApiTypes.FLOAT)
    @api_view(['GET'])
    def view_func(request, format=None):
        pass  # pragma: no cover

    urlpatterns = [
        path('pi/', view_func),
        path('pi/subpath', view_func),
        path('pick', view_func),
    ]
    urlpatterns = format_suffix_patterns(urlpatterns, allowed=allowed)

    schema = generate_schema(None, patterns=urlpatterns)

    # Only seven alternatives are created, as /pi/{format} would be
    # /pi/.json which is not supported.
    assert list(schema['paths'].keys()) == [
        '/pi/',
        '/pi{format}',
        '/pi/subpath',
        '/pi/subpath{format}',
        '/pick',
        '/pick{format}',
    ]
    assert schema['paths']['/pi/']['get']['operationId'] == 'pi_retrieve'
    assert schema['paths']['/pi{format}']['get']['operationId'] == 'pi_formatted_retrieve'

    format_parameter = schema['paths']['/pi{format}']['get']['parameters'][0]
    assert format_parameter['name'] == 'format'
    assert format_parameter['required'] is True
    assert format_parameter['in'] == 'path'
    assert format_parameter['schema']['type'] == 'string'
    # When allowed is not specified, all of the default formats are possible.
    # Even if other values are provided, only the valid formats are possible.
    assert format_parameter['schema']['enum'] == ['.json']


@mock.patch(
    'drf_spectacular.settings.spectacular_settings.PREPROCESSING_HOOKS',
    [preprocess_exclude_path_format]
)
def test_drf_format_suffix_parameter_exclude(no_warnings):
    from rest_framework.urlpatterns import format_suffix_patterns

    @extend_schema(responses=OpenApiTypes.FLOAT)
    @api_view(['GET'])
    def view_func(request, format=None):
        pass  # pragma: no cover

    urlpatterns = format_suffix_patterns([
        path('pi', view_func),
    ])
    schema = generate_schema(None, patterns=urlpatterns)
    assert list(schema['paths'].keys()) == ['/pi']


def test_regex_path_parameter_discovery(no_warnings):
    @extend_schema(responses=OpenApiTypes.FLOAT)
    @api_view(['GET'])
    def pi(request, foo):
        pass  # pragma: no cover

    urlpatterns = [re_path(r'^/pi/<int:precision>', pi)]
    schema = generate_schema(None, patterns=urlpatterns)
    parameter = schema['paths']['/pi/{precision}']['get']['parameters'][0]
    assert parameter['name'] == 'precision'
    assert parameter['in'] == 'path'
    assert parameter['schema']['type'] == 'integer'


def test_lib_serializer_naming_collision_resolution(no_warnings):
    """ parity test in tests.test_warnings.test_serializer_name_reuse """
    def x_lib1():
        class XSerializer(serializers.Serializer):
            x = serializers.UUIDField()

        return XSerializer

    def x_lib2():
        class XSerializer(serializers.Serializer):
            x = serializers.IntegerField()

        return XSerializer

    x_lib1, x_lib2 = x_lib1(), x_lib2()

    class XAPIView(APIView):
        @extend_schema(request=x_lib1, responses=x_lib2)
        def post(self, request):
            pass  # pragma: no cover

    class Lib2XSerializerRename(OpenApiSerializerExtension):
        target_class = x_lib2  # also accepts import strings

        def get_name(self):
            return 'RenamedLib2X'

    schema = generate_schema('x', view=XAPIView)

    operation = schema['paths']['/x']['post']
    assert get_request_schema(operation)['$ref'] == '#/components/schemas/X'
    assert get_response_schema(operation)['$ref'] == '#/components/schemas/RenamedLib2X'


def test_owned_serializer_naming_override_with_ref_name(no_warnings):
    def x_owned1():
        class XSerializer(serializers.Serializer):
            x = serializers.UUIDField()

        return XSerializer

    def x_owned2():
        class XSerializer(serializers.Serializer):
            x = serializers.IntegerField()

            class Meta:
                ref_name = 'Y'

        return XSerializer

    x_owned1, x_owned2 = x_owned1(), x_owned2()

    class XAPIView(APIView):
        @extend_schema(request=x_owned1, responses=x_owned2)
        def post(self, request):
            pass  # pragma: no cover

    schema = generate_schema('x', view=XAPIView)

    operation = schema['paths']['/x']['post']
    assert get_request_schema(operation)['$ref'] == '#/components/schemas/X'
    assert get_response_schema(operation)['$ref'] == '#/components/schemas/Y'


def test_custom_model_field_from_typed_field(no_warnings):
    class CustomIntegerField(fields.IntegerField):
        pass  # pragma: no cover

    class CustomTypedFieldModel(models.Model):
        custom_int_field = CustomIntegerField()

    class XSerializer(serializers.ModelSerializer):
        class Meta:
            model = CustomTypedFieldModel
            fields = '__all__'

    class XAPIView(APIView):
        @extend_schema(responses=XSerializer)
        def get(self, request):
            pass  # pragma: no cover

    schema = generate_schema('x', view=XAPIView)
    component = schema['components']['schemas']['X']
    assert component['properties']['custom_int_field']['type'] == 'integer'


def test_custom_model_field_from_base_field(no_warnings):
    class CustomIntegerField(fields.Field):
        def get_internal_type(self):
            return 'IntegerField'

    class CustomBaseFieldModel(models.Model):
        custom_int_field = CustomIntegerField()

    class XSerializer(serializers.ModelSerializer):
        class Meta:
            model = CustomBaseFieldModel
            fields = '__all__'

    class XAPIView(APIView):
        @extend_schema(responses=XSerializer)
        def get(self, request):
            pass  # pragma: no cover

    schema = generate_schema('x', view=XAPIView)
    component = schema['components']['schemas']['X']
    assert component['properties']['custom_int_field']['type'] == 'integer'


def test_follow_field_source_through_intermediate_property_or_function(no_warnings):
    class FieldSourceTraversalModel2(models.Model):
        x = models.IntegerField(choices=[(1, '1'), (2, '2')])
        y = models.IntegerField(choices=[(1, '1'), (2, '2'), (3, '3')])

    class FieldSourceTraversalModel1(models.Model):
        @property
        def prop(self) -> FieldSourceTraversalModel2:  # property is required for traversal
            return  # pragma: no cover

        def func(self) -> FieldSourceTraversalModel2:  # property is required for traversal
            return  # pragma: no cover

    class XSerializer(serializers.ModelSerializer):
        prop = serializers.ReadOnlyField(source='prop.x')
        func = serializers.ReadOnlyField(source='func.y')

        class Meta:
            model = FieldSourceTraversalModel1
            fields = '__all__'

    class XAPIView(APIView):
        @extend_schema(responses=XSerializer)
        def get(self, request):
            pass  # pragma: no cover

    # this checks if field type is correctly estimated AND field was initialized
    # with the model parameters (choices)
    schema = generate_schema('x', view=XAPIView)
    assert schema['components']['schemas']['X']['properties']['func']['readOnly'] is True
    assert schema['components']['schemas']['X']['properties']['prop']['readOnly'] is True
    assert 'enum' in schema['components']['schemas']['PropEnum']
    assert 'enum' in schema['components']['schemas']['FuncEnum']
    assert schema['components']['schemas']['PropEnum']['type'] == 'integer'
    assert schema['components']['schemas']['FuncEnum']['type'] == 'integer'


def test_viewset_list_with_envelope(no_warnings):
    class XSerializer(serializers.Serializer):
        x = serializers.IntegerField()

    def enveloper(serializer_class, list):
        @extend_schema_serializer(many=False)
        class EnvelopeSerializer(serializers.Serializer):
            status = serializers.BooleanField()
            data = XSerializer(many=list)

            class Meta:
                ref_name = 'Enveloped{}{}'.format(
                    serializer_class.__name__.replace("Serializer", ""),
                    "List" if list else "",
                )
        return EnvelopeSerializer

    class XViewset(mixins.ListModelMixin, mixins.RetrieveModelMixin, viewsets.GenericViewSet):
        @extend_schema(responses=enveloper(XSerializer, True))
        def list(self, request, *args, **kwargs):
            return super().list(request, *args, **kwargs)  # pragma: no cover

        @extend_schema(
            responses=enveloper(XSerializer, False),
            parameters=[OpenApiParameter('id', int, OpenApiParameter.PATH)],
        )
        def retrieve(self, request, *args, **kwargs):
            return super().retrieve(request, *args, **kwargs)  # pragma: no cover

    schema = generate_schema('x', viewset=XViewset)

    operation_list = schema['paths']['/x/']['get']
    assert operation_list['operationId'] == 'x_list'
    assert get_response_schema(operation_list)['$ref'] == '#/components/schemas/EnvelopedXList'

    operation_retrieve = schema['paths']['/x/{id}/']['get']
    assert operation_retrieve['operationId'] == 'x_retrieve'
    assert get_response_schema(operation_retrieve)['$ref'] == '#/components/schemas/EnvelopedX'


@mock.patch('drf_spectacular.settings.spectacular_settings.COMPONENT_SPLIT_REQUEST', True)
def test_component_split_request():
    class XSerializer(serializers.Serializer):
        ro = serializers.IntegerField(read_only=True)
        rw = serializers.IntegerField()
        wo = serializers.IntegerField(write_only=True)

    @extend_schema(request=XSerializer, responses=XSerializer)
    @api_view(['POST'])
    def pi(request, format=None):
        pass  # pragma: no cover

    schema = generate_schema('/x', view_function=pi)

    operation = schema['paths']['/x']['post']

    assert get_response_schema(operation)['$ref'] == '#/components/schemas/X'
    assert get_request_schema(operation)['$ref'] == '#/components/schemas/XRequest'
    assert len(schema['components']['schemas']['X']['properties']) == 2
    assert 'wo' not in schema['components']['schemas']['X']['properties']
    assert len(schema['components']['schemas']['XRequest']['properties']) == 2
    assert 'ro' not in schema['components']['schemas']['XRequest']['properties']


def test_list_api_view(no_warnings):
    class XSerializer(serializers.Serializer):
        id = serializers.IntegerField()

    class XView(generics.ListAPIView):
        serializer_class = XSerializer

    schema = generate_schema('/x', view=XView)
    operation = schema['paths']['/x']['get']
    assert operation['operationId'] == 'x_list'
    assert get_response_schema(operation)['type'] == 'array'


@mock.patch('drf_spectacular.settings.spectacular_settings.COMPONENT_SPLIT_REQUEST', True)
def test_file_field_duality_on_split_request(no_warnings):
    class XSerializer(serializers.Serializer):
        file = serializers.FileField()

    class XView(generics.ListCreateAPIView):
        serializer_class = XSerializer
        parser_classes = [parsers.MultiPartParser]

    schema = generate_schema('/x', view=XView)
    assert get_response_schema(
        schema['paths']['/x']['get']
    )['items']['$ref'] == '#/components/schemas/X'
    assert get_request_schema(
        schema['paths']['/x']['post'], content_type='multipart/form-data'
    )['$ref'] == '#/components/schemas/XRequest'

    assert schema['components']['schemas']['X']['properties']['file']['format'] == 'uri'
    assert schema['components']['schemas']['XRequest']['properties']['file']['format'] == 'binary'


@mock.patch('drf_spectacular.settings.spectacular_settings.COMPONENT_SPLIT_REQUEST', True)
def test_component_split_nested_ro_wo_serializer(no_warnings):
    class RoSerializer(serializers.Serializer):
        ro_field = serializers.IntegerField(read_only=True)

    class WoSerializer(serializers.Serializer):
        wo_field = serializers.IntegerField(write_only=True)

    class XSerializer(serializers.Serializer):
        ro = RoSerializer()
        wo = WoSerializer()

    class XView(generics.ListCreateAPIView):
        serializer_class = XSerializer

    schema = generate_schema('/x', view=XView)
    assert 'RoRequest' not in schema['components']['schemas']
    assert 'Wo' not in schema['components']['schemas']
    assert len(schema['components']['schemas']['X']['properties']) == 1
    assert len(schema['components']['schemas']['XRequest']['properties']) == 1


@mock.patch('drf_spectacular.settings.spectacular_settings.COMPONENT_SPLIT_REQUEST', True)
def test_component_split_nested_explicit_ro_wo_serializer(no_warnings):
    class NestedSerializer(serializers.Serializer):
        field = serializers.IntegerField()

    class XSerializer(serializers.Serializer):
        ro = NestedSerializer(read_only=True)
        wo = NestedSerializer(write_only=True, required=False)

    class XView(generics.ListCreateAPIView):
        serializer_class = XSerializer

    schema = generate_schema('/x', view=XView)
    assert 'NestedRequest' in schema['components']['schemas']
    assert 'Nested' in schema['components']['schemas']
    assert len(schema['components']['schemas']['X']['properties']) == 1
    assert len(schema['components']['schemas']['XRequest']['properties']) == 1


def test_read_only_many_related_field(no_warnings):
    class ManyRelatedTargetModel(models.Model):
        field = models.IntegerField()

    class ManyRelatedModel(models.Model):
        field_m2m = models.ManyToManyField(ManyRelatedTargetModel)
        field_m2m_ro = models.ManyToManyField(ManyRelatedTargetModel)

    class XSerializer(serializers.ModelSerializer):
        class Meta:
            model = ManyRelatedModel
            fields = '__all__'
            read_only_fields = ['field_m2m_ro']

    class XAPIView(APIView):
        @extend_schema(responses=XSerializer)
        def get(self, request):
            pass  # pragma: no cover

    schema = generate_schema('x', view=XAPIView)
    properties = schema['components']['schemas']['X']['properties']
    # readOnly only needed on outer object, not in items
    assert properties['field_m2m'] == {'type': 'array', 'items': {'type': 'integer'}}
    assert properties['field_m2m_ro'] == {
        'type': 'array', 'items': {'type': 'integer'}, 'readOnly': True
    }


def test_extension_subclass_discovery(no_warnings):
    from rest_framework.authentication import TokenAuthentication

    class CustomAuth(TokenAuthentication):
        pass

    class XSerializer(serializers.Serializer):
        field = serializers.IntegerField()

    class XAPIView(APIView):
        authentication_classes = [CustomAuth]

        @extend_schema(responses=XSerializer)
        def get(self, request):
            pass  # pragma: no cover

    generate_schema('x', view=XAPIView)


def test_extend_schema_no_req_no_res(no_warnings):
    class XAPIView(APIView):
        @extend_schema(request=None, responses=None)
        def post(self, request):
            pass  # pragma: no cover

    schema = generate_schema('/x', view=XAPIView)
    operation = schema['paths']['/x']['post']
    assert 'requestBody' not in operation
    assert len(operation['responses']['200']) == 1
    assert 'description' in operation['responses']['200']


def test_extend_schema_field_exclusion(no_warnings):
    @extend_schema_field(None)
    class CustomField(serializers.IntegerField):
        pass  # pragma: no cover

    class XSerializer(serializers.Serializer):
        id = serializers.IntegerField()
        hidden = CustomField()

    class XView(generics.CreateAPIView):
        serializer_class = XSerializer

    schema = generate_schema('/x', view=XView)
    assert 'hidden' not in schema['components']['schemas']['X']['properties']


def test_extend_schema_serializer_field_exclusion(no_warnings):
    @extend_schema_serializer(exclude_fields=['hidden1', 'hidden2'])
    class XSerializer(serializers.Serializer):
        integer = serializers.IntegerField()
        hidden1 = serializers.IntegerField()
        hidden2 = serializers.CharField()

    class XView(generics.ListCreateAPIView):
        serializer_class = XSerializer

    schema = generate_schema('/x', view=XView)
    assert 'integer' in schema['components']['schemas']['X']['properties']
    assert 'hidden1' not in schema['components']['schemas']['X']['properties']
    assert 'hidden2' not in schema['components']['schemas']['X']['properties']


def test_schema_contains_only_urlpatterns_first_match(no_warnings):
    class XSerializer(serializers.Serializer):
        integer = serializers.IntegerField()

    class XAPIView(APIView):
        @extend_schema(responses=XSerializer)
        def get(self, request):
            pass  # pragma: no cover

    class YSerializer(serializers.Serializer):
        integer = serializers.DateTimeField()

    class YAPIView(APIView):
        @extend_schema(responses=YSerializer)
        def get(self, request):
            pass  # pragma: no cover

    urlpatterns = [
        path('api/x/', XAPIView.as_view()),  # only first occurrence is used
        path('api/x/', YAPIView.as_view()),
    ]
    schema = generate_schema(None, patterns=urlpatterns)
    assert len(schema['components']['schemas']) == 1
    assert 'X' in schema['components']['schemas']
    operation = schema['paths']['/api/x/']['get']
    assert '#/components/schemas/X' in get_response_schema(operation)['$ref']


def test_auto_schema_and_extend_parameters(no_warnings):
    class CustomAutoSchema(AutoSchema):
        def get_override_parameters(self):
            return [
                OpenApiParameter("id", str, OpenApiParameter.PATH),
                OpenApiParameter("foo", str, deprecated=True),
                OpenApiParameter("bar", str),
            ]

    class XSerializer(serializers.Serializer):
        id = serializers.IntegerField()

    with mock.patch('rest_framework.settings.api_settings.DEFAULT_SCHEMA_CLASS', CustomAutoSchema):
        class XViewSet(viewsets.GenericViewSet):
            serializer_class = XSerializer

            @extend_schema(parameters=[OpenApiParameter("bar", int)])
            def list(self, request, *args, **kwargs):
                pass  # pragma: no cover

        schema = generate_schema('x', XViewSet)

    parameters = schema['paths']['/x/']['get']['parameters']
    assert parameters[0]['name'] == 'bar' and parameters[0]['schema']['type'] == 'integer'
    assert parameters[1]['name'] == 'foo' and parameters[1]['schema']['type'] == 'string'
    assert parameters[1]['deprecated'] is True
    assert parameters[2]['name'] == 'id'


def test_manually_set_auto_schema_with_extend_schema(no_warnings):
    class CustomSchema(AutoSchema):
        def get_override_parameters(self):
            if self.method.lower() == "delete":
                return [OpenApiParameter("custom_param", str)]
            return super().get_override_parameters()

    @extend_schema_view(
        list=extend_schema(summary="list summary"),
        destroy=extend_schema(summary="delete summary"),
    )
    class XViewSet(mixins.ListModelMixin, mixins.DestroyModelMixin, viewsets.ViewSet):
        queryset = SimpleModel.objects.all()
        serializer_class = SimpleSerializer
        schema = CustomSchema()

    schema = generate_schema('x', XViewSet)
    assert schema['paths']['/x/']['get']['summary'] == 'list summary'
    assert schema['paths']['/x/{id}/']['delete']['summary'] == 'delete summary'
    assert schema['paths']['/x/{id}/']['delete']['parameters'][0]['name'] == 'custom_param'
    assert schema['paths']['/x/{id}/']['delete']['parameters'][1]['name'] == 'id'


def test_list_serializer_with_field_child():
    class XSerializer(serializers.Serializer):
        field = serializers.ListSerializer(child=serializers.IntegerField())

    class XAPIView(views.APIView):
        serializer_class = XSerializer

        def post(self, request, *args, **kwargs):
            pass  # pragma: no cover

    # assumption on Serializer functionality
    assert XSerializer({'field': [1, 2, 3]}).data['field'] == [1, 2, 3]

    schema = generate_schema('x', view=XAPIView)
    assert get_request_schema(schema['paths']['/x']['post'])['$ref'] == '#/components/schemas/X'
    assert get_response_schema(schema['paths']['/x']['post'])['$ref'] == '#/components/schemas/X'

    properties = schema['components']['schemas']['X']['properties']
    assert properties['field']['type'] == 'array'
    assert properties['field']['items']['type'] == 'integer'


def test_list_serializer_with_field_child_on_extend_schema(no_warnings):
    class XAPIView(APIView):
        @extend_schema(
            request=serializers.ListSerializer(child=serializers.IntegerField()),
            responses=serializers.ListSerializer(child=serializers.IntegerField()),
        )
        def post(self, request):
            pass  # pragma: no cover

    schema = generate_schema('x', view=XAPIView)
    req_schema = get_request_schema(schema['paths']['/x']['post'])
    res_schema = get_response_schema(schema['paths']['/x']['post'])
    for s in [req_schema, res_schema]:
        assert s['type'] == 'array'
        assert s['items']['type'] == 'integer'


def test_list_serializer_with_pagination(no_warnings):
    class GenreSerializer(serializers.Serializer):
        genre = serializers.CharField()

    class XViewSet(viewsets.GenericViewSet):
        pagination_class = pagination.LimitOffsetPagination

        @extend_schema(responses=GenreSerializer(many=True))
        @action(methods=["GET"], detail=False)
        def genre(self, request, *args, **kwargs):
            pass  # pragma: no cover

    schema = generate_schema('/x', XViewSet)
    response = get_response_schema(schema['paths']['/x/genre/']['get'])
    assert response['$ref'] == '#/components/schemas/PaginatedGenreList'
    assert 'PaginatedGenreList' in schema['components']['schemas']
    assert 'Genre' in schema['components']['schemas']


def test_inline_serializer(no_warnings):
    @extend_schema(
        responses=inline_serializer(
            name='InlineOneOffSerializer',
            fields={
                'char': serializers.CharField(),
                'choice': serializers.ChoiceField(choices=(('A', 'A'), ('B', 'B'))),
                'nested_inline': inline_serializer(
                    name='NestedInlineOneOffSerializer',
                    fields={
                        'char': serializers.CharField(),
                        'int': serializers.IntegerField(),
                    },
                    allow_null=True,
                )
            }
        )
    )
    @api_view(['GET'])
    def one_off(request, foo):
        pass  # pragma: no cover

    schema = generate_schema('x', view_function=one_off)
    assert get_response_schema(schema['paths']['/x']['get'])['$ref'] == (
        '#/components/schemas/InlineOneOff'
    )
    assert len(schema['components']['schemas']) == 3

    one_off = schema['components']['schemas']['InlineOneOff']
    one_off_nested = schema['components']['schemas']['NestedInlineOneOff']

    assert len(one_off['properties']) == 3
    assert one_off['properties']['nested_inline']['nullable'] is True
    assert one_off['properties']['nested_inline']['allOf'][0]['$ref'] == (
        '#/components/schemas/NestedInlineOneOff'
    )
    assert len(one_off_nested['properties']) == 2


@mock.patch('drf_spectacular.settings.spectacular_settings.CAMELIZE_NAMES', True)
def test_camelize_names(no_warnings):
    @extend_schema(responses=OpenApiTypes.FLOAT)
    @api_view(['GET'])
    def view_func(request, format=None):
        pass  # pragma: no cover

    schema = generate_schema('/multi/step/path/<str:some_name>/', view_function=view_func)
    operation = schema['paths']['/multi/step/path/{someName}/']['get']
    assert operation['parameters'][0]['name'] == 'someName'
    assert operation['operationId'] == 'multiStepPathRetrieve'


def test_mocked_request_with_get_queryset_get_serializer_class(no_warnings):
    class XViewset(viewsets.ReadOnlyModelViewSet):
        def get_serializer_class(self):
            assert not self.request.user.is_authenticated
            assert self.action in ['retrieve', 'list']
            assert getattr(self, 'swagger_fake_view', False)  # drf-yasg comp
            return SimpleSerializer

        def get_queryset(self):
            assert not self.request.user.is_authenticated
            assert self.request.method == 'GET'
            assert getattr(self, 'swagger_fake_view', False)  # drf-yasg comp
            return SimpleModel.objects.none()

    generate_schema('x', XViewset)


def test_queryset_filter_and_ordering_only_on_list(no_warnings):
    class XViewset(viewsets.ReadOnlyModelViewSet):
        queryset = SimpleModel.objects.none()
        serializer_class = SimpleSerializer
        filter_backends = (filters.SearchFilter, filters.OrderingFilter)

    schema = generate_schema('x', XViewset)

    retrieve_parameters = schema['paths']['/x/']['get']['parameters']
    assert len(retrieve_parameters) == 2
    assert retrieve_parameters[0]['name'] == 'ordering'
    assert retrieve_parameters[1]['name'] == 'search'

    list_parameters = schema['paths']['/x/{id}/']['get']['parameters']
    assert len(list_parameters) == 1
    assert list_parameters[0]['name'] == 'id'


def test_pagination(no_warnings):
    class XViewset(viewsets.ReadOnlyModelViewSet):
        queryset = SimpleModel.objects.none()
        serializer_class = SimpleSerializer
        pagination_class = pagination.LimitOffsetPagination

    schema = generate_schema('x', XViewset)

    # query params only on list
    retrieve_parameters = schema['paths']['/x/']['get']['parameters']
    assert len(retrieve_parameters) == 2
    assert retrieve_parameters[0]['name'] == 'limit'
    assert retrieve_parameters[1]['name'] == 'offset'

    # no query params on retrieve
    list_parameters = schema['paths']['/x/{id}/']['get']['parameters']
    assert len(list_parameters) == 1
    assert list_parameters[0]['name'] == 'id'

    # substituted component on list
    assert 'Simple' in schema['components']['schemas']
    assert 'PaginatedSimpleList' in schema['components']['schemas']
    substitution = schema['components']['schemas']['PaginatedSimpleList']
    assert substitution['type'] == 'object'
    assert substitution['properties']['results']['items']['$ref'] == '#/components/schemas/Simple'


def test_pagination_reusage(no_warnings):

    class XViewset(viewsets.ReadOnlyModelViewSet):
        queryset = SimpleModel.objects.all()
        serializer_class = SimpleSerializer
        pagination_class = pagination.LimitOffsetPagination

        @extend_schema(responses={'200': SimpleSerializer(many=True)})
        @action(methods=['GET'], detail=False)
        def custom_action(self):
            pass  # pragma: no cover

    class YViewset(XViewset):
        serializer_class = SimpleSerializer

    router = routers.SimpleRouter()
    router.register('x', XViewset, basename='x')
    router.register('y', YViewset, basename='y')
    generate_schema(None, patterns=router.urls)


def test_pagination_disabled_on_action(no_warnings):
    class XViewset(viewsets.ReadOnlyModelViewSet):
        queryset = SimpleModel.objects.all()
        serializer_class = SimpleSerializer
        pagination_class = pagination.LimitOffsetPagination

        @extend_schema(responses={'200': SimpleSerializer(many=True)})
        @action(methods=['GET'], detail=False, pagination_class=None)
        def custom_action(self):
            pass  # pragma: no cover

    class YViewset(XViewset):
        serializer_class = SimpleSerializer

    schema = generate_schema('x', YViewset)
    assert 'PaginatedSimpleList' in get_response_schema(schema['paths']['/x/']['get'])['$ref']
    assert 'Simple' in get_response_schema(
        schema['paths']['/x/custom_action/']['get']
    )['items']['$ref']


@mock.patch(
    'drf_spectacular.settings.spectacular_settings.SECURITY',
    [{'apiKeyAuth': []}]
)
@mock.patch(
    'drf_spectacular.settings.spectacular_settings.APPEND_COMPONENTS',
    {"securitySchemes": {"apiKeyAuth": {"type": "apiKey", "in": "header", "name": "Authorization"}}}
)
def test_manual_security_method_addition(no_warnings):
    @extend_schema(responses=OpenApiTypes.FLOAT)
    @api_view(['GET'])
    def view_func(request, format=None):
        pass  # pragma: no cover

    schema = generate_schema('/x/', view_function=view_func)
    operation_security = schema['paths']['/x/']['get']['security']
    schema_security = schema['components']['securitySchemes']
    assert len(operation_security) == 4 and any(['apiKeyAuth' in os for os in operation_security])
    assert len(schema_security) == 3 and 'apiKeyAuth' in schema_security


def test_basic_viewset_without_queryset_with_explicit_pk_typing(no_warnings):
    class XSerializer(serializers.Serializer):
        field = serializers.IntegerField()

    class XViewset(viewsets.ViewSet):
        serializer_class = XSerializer

        def retrieve(self, request, *args, **kwargs):
            pass  # pragma: no cover

    urlpatterns = [
        path("api/<path:some_var>/<uuid:pk>/", XViewset.as_view({"get": "retrieve"}))
    ]
    schema = generate_schema(None, patterns=urlpatterns)
    operation = schema['paths']['/api/{some_var}/{id}/']['get']
    assert operation['parameters'][0]['name'] == 'id'
    assert operation['parameters'][0]['schema']['format'] == 'uuid'


def test_multiple_media_types(no_warnings):
    @extend_schema(responses={
        (200, 'application/json'): OpenApiTypes.OBJECT,
        (200, 'application/pdf'): OpenApiTypes.BINARY,
    })
    class XAPIView(APIView):
        def get(self, request):
            pass  # pragma: no cover

    schema = generate_schema('x', view=XAPIView)
    content = schema['paths']['/x']['get']['responses']['200']['content']
    assert content['application/pdf']['schema']['format'] == 'binary'
    assert content['application/json']['schema']['type'] == 'object'


def test_token_auth_with_bearer_keyword(no_warnings):
    class CustomTokenAuthentication(TokenAuthentication):
        keyword = 'Bearer'

    @extend_schema(responses=OpenApiTypes.FLOAT)
    @api_view(['GET'])
    def view_func(request, format=None):
        pass  # pragma: no cover
    view_func.cls.authentication_classes = [CustomTokenAuthentication]

    schema = generate_schema('x', view_function=view_func)
    assert schema['components']['securitySchemes']['tokenAuth']['scheme'] == 'bearer'


@pytest.mark.parametrize('responses', [
    str,
    OpenApiTypes.STR,
    {'200': str},
    {'200': OpenApiTypes.STR},
])
def test_string_response_variations(no_warnings, responses):
    @extend_schema(responses=responses)
    @api_view(['GET'])
    def view_func(request, format=None):
        pass  # pragma: no cover

    schema = generate_schema('x', view_function=view_func)
    assert get_response_schema(schema['paths']['/x']['get'])['type'] == 'string'


def test_exclude_discovered_parameter(no_warnings):
    @extend_schema_view(list=extend_schema(parameters=[
        # keep 'offset', remove 'limit', and add 'random'
        OpenApiParameter('limit', exclude=True),
        OpenApiParameter('random', bool),
    ]))
    class XViewset(viewsets.ReadOnlyModelViewSet):
        queryset = SimpleModel.objects.all()
        serializer_class = SimpleSerializer
        pagination_class = pagination.LimitOffsetPagination

    schema = generate_schema('x', XViewset)
    parameters = schema['paths']['/x/']['get']['parameters']
    assert len(parameters) == 2
    assert parameters[0]['name'] == 'offset'
    assert parameters[1]['name'] == 'random'


def test_exclude_parameter_from_customized_autoschema(no_warnings):
    class CustomSchema(AutoSchema):
        def get_override_parameters(self):
            return [OpenApiParameter('test')]

    @extend_schema_view(list=extend_schema(parameters=[
        OpenApiParameter('test', exclude=True),  # exclude from class override
        OpenApiParameter('never_existed', exclude=True),  # provoke error
        OpenApiParameter('keep', bool),  # for sanity check
    ]))
    class XViewset(viewsets.ReadOnlyModelViewSet):
        queryset = SimpleModel.objects.all()
        serializer_class = SimpleSerializer
        schema = CustomSchema()

    schema = generate_schema('x', XViewset)
    parameters = schema['paths']['/x/']['get']['parameters']
    assert len(parameters) == 1
    assert parameters[0]['name'] == 'keep'


def test_manual_decimal_validator():
    # manually test this validator as it is not part of the default workflow
    class XSerializer(serializers.Serializer):
        field = serializers.CharField(
            validators=[validators.DecimalValidator(max_digits=4, decimal_places=2)]
        )

    @extend_schema(request=XSerializer, responses=XSerializer)
    @api_view(['POST'])
    def view_func(request, format=None):
        pass  # pragma: no cover

    schema = generate_schema('x', view_function=view_func)
    field = schema['components']['schemas']['X']['properties']['field']
    assert field['maximum'] == 100
    assert field['minimum'] == -100


def test_serialization_with_decimal_values(no_warnings):
    class XSerializer(serializers.Serializer):
        field = serializers.DecimalField(
            decimal_places=2,
            min_value=Decimal('1'),
            max_value=Decimal('100.00'),
            max_digits=5,
            coerce_to_string=False,
        )
        field_coerced = serializers.DecimalField(
            decimal_places=2,
            min_value=Decimal('1'),
            max_value=Decimal('100.00'),
            max_digits=5,
            coerce_to_string=True,
        )

    @extend_schema(responses=XSerializer)
    @api_view(['GET'])
    def view_func(request):
        pass  # pragma: no cover

    schema = generate_schema('/x/', view_function=view_func)
    field = schema['components']['schemas']['X']['properties']['field']
    assert field['minimum'] and field['maximum']

    schema_yml = OpenApiYamlRenderer().render(schema, renderer_context={})
    assert b'maximum: 100.00\n' in schema_yml
    assert b'minimum: 1\n' in schema_yml


def test_non_supported_http_verbs(no_warnings):
    HTTP_METHODS = [
        'GET',
        'HEAD',
        'POST',
        'PUT',
        'DELETE',
        'CONNECT',
        'OPTIONS',
        'TRACE',
        'PATCH'
    ]
    for x in HTTP_METHODS:
        @extend_schema(request=int, responses=int)
        @api_view([x])
        def view_func(request, format=None):
            pass  # pragma: no cover

        generate_schema('x', view_function=view_func)


def test_nested_ro_serializer_has_required_fields_on_patch(no_warnings):
    # issue #249 raised a disparity problem between serializer name
    # generation and the actual serializer construction on PATCH.
    class XSerializer(serializers.Serializer):
        field = serializers.CharField()

    class YSerializer(serializers.Serializer):
        x_field = XSerializer(read_only=True)

    class YViewSet(viewsets.GenericViewSet):
        serializer_class = YSerializer
        queryset = SimpleModel.objects.all()

        def partial_update(self, request, *args, **kwargs):
            pass  # pragma: no cover

    schema = generate_schema('x', YViewSet)
    assert len(schema['components']['schemas']) == 3
    assert 'Y' in schema['components']['schemas']
    assert 'PatchedY' in schema['components']['schemas']
    assert 'required' in schema['components']['schemas']['X']


@pytest.mark.parametrize('path', [
    r'x/(?P<related_field>[0-9a-f-]{36})',
    r'x/<related_field>',
])
def test_path_param_from_related_model_pk_without_primary_key_true(no_warnings, path):
    class M3(models.Model):
        related_field = models.ForeignKey(SimpleModel, on_delete=models.PROTECT, editable=False)
        many_related = models.ManyToManyField(SimpleModel)

    class M3Serializer(serializers.ModelSerializer):
        class Meta:
            fields = '__all__'
            model = M3

    class XViewset(viewsets.ModelViewSet):
        serializer_class = M3Serializer
        queryset = M3.objects.none()

    router = routers.SimpleRouter()
    router.register(path, XViewset)

    schema = generate_schema(None, patterns=router.urls)
    assert '/x/{related_field}/' in schema['paths']
    assert '/x/{related_field}/{id}/' in schema['paths']


@pytest.mark.contrib('psycopg2')
def test_multiple_choice_enum(no_warnings):
    from django.contrib.postgres.fields import ArrayField

    class M4(models.Model):
        multi = ArrayField(
            models.CharField(max_length=10, choices=(('A', 'A'), ('B', 'B'))),
            size=8,
        )

    class M4Serializer(serializers.ModelSerializer):
        class Meta:
            fields = '__all__'
            model = M4

    class XViewset(viewsets.ModelViewSet):
        serializer_class = M4Serializer
        queryset = M4.objects.none()

    schema = generate_schema('x', XViewset)
    assert 'MultiEnum' in schema['components']['schemas']
    prop = schema['components']['schemas']['M4']['properties']['multi']
    assert prop['type'] == 'array'
    assert prop['items']['$ref'] == '#/components/schemas/MultiEnum'


def test_explode_style_parameter_with_custom_schema(no_warnings):
    @extend_schema(
        parameters=[OpenApiParameter(
            name='bbox',
            type={'type': 'array', 'minItems': 4, 'maxItems': 6, 'items': {'type': 'number'}},
            location=OpenApiParameter.QUERY,
            required=False,
            style='form',
            explode=False,
        )],
        responses=OpenApiTypes.OBJECT,
    )
    @api_view(['GET'])
    def view_func(request, format=None):
        pass  # pragma: no cover

    schema = generate_schema('/x/', view_function=view_func)
    parameter = schema['paths']['/x/']['get']['parameters'][0]
    assert 'explode' in parameter
    assert 'style' in parameter
    assert parameter['schema']['type'] == 'array'


def test_incorrect_foreignkey_type_on_readonly_field(no_warnings):
    class ReferencingModel(models.Model):
        id = models.UUIDField(primary_key=True)
        referenced_model = models.ForeignKey(SimpleModel, on_delete=models.CASCADE)
        referenced_model_ro = models.ForeignKey(SimpleModel, on_delete=models.CASCADE)
        referenced_model_m2m = models.ManyToManyField(SimpleModel)
        referenced_model_m2m_ro = models.ManyToManyField(SimpleModel)

    class ReferencingModelSerializer(serializers.ModelSerializer):
        indirect_referenced_model_ro = serializers.PrimaryKeyRelatedField(
            source='referenced_model',
            read_only=True,
        )

        class Meta:
            fields = '__all__'
            read_only_fields = ['id', 'referenced_model_ro', 'referenced_model_m2m_ro']
            model = ReferencingModel

    class ReferencingModelViewset(viewsets.ModelViewSet):
        serializer_class = ReferencingModelSerializer
        queryset = ReferencingModel.objects.all()

    schema = generate_schema('/x/', ReferencingModelViewset)
    properties = schema['components']['schemas']['ReferencingModel']['properties']

    assert properties['referenced_model']['type'] == 'integer'
    assert properties['referenced_model_ro']['type'] == 'integer'
    assert properties['referenced_model_m2m']['items']['type'] == 'integer'
    assert properties['referenced_model_m2m_ro']['items']['type'] == 'integer'
    assert properties['indirect_referenced_model_ro']['type'] == 'integer'


@pytest.mark.parametrize(['sorting', 'result'], [
    (True, ['a', 'b', 'c']),
    (False, ['b', 'c', 'a']),
    (lambda x: (x['in'], x['name']), ['b', 'a', 'c']),
])
def test_parameter_sorting_setting(no_warnings, sorting, result):
    @extend_schema(
        parameters=[OpenApiParameter('b', str, 'header'), OpenApiParameter('c'), OpenApiParameter('a')],
        responses=OpenApiTypes.FLOAT
    )
    @api_view(['GET'])
    def view_func(request, format=None):
        pass  # pragma: no cover

    with mock.patch(
        'drf_spectacular.settings.spectacular_settings.SORT_OPERATION_PARAMETERS', sorting
    ):
        schema = generate_schema('/x/', view_function=view_func)
        parameters = schema['paths']['/x/']['get']['parameters']
        assert [p['name'] for p in parameters] == result


@pytest.mark.parametrize(['sorting', 'result'], [
    (True, ['/a/', '/b/', '/c/']),
    (False, ['/c/', '/a/', '/b/']),
    (lambda x: {'/c/': 1, '/b/': 2, '/a/': 3}.get(x[0]), ['/c/', '/b/', '/a/']),
])
def test_operation_sorting_setting(no_warnings, sorting, result):
    @extend_schema(responses=OpenApiTypes.ANY)
    @api_view(['GET'])
    def view_func(request, format=None):
        pass  # pragma: no cover

    urlpatterns = [
        path('/c/', view_func),
        path('/a/', view_func),
        path('/b/', view_func),
    ]
    with mock.patch(
        'drf_spectacular.settings.spectacular_settings.SORT_OPERATIONS', sorting
    ):
        schema = generate_schema(None, patterns=urlpatterns)
        assert list(schema['paths'].keys()) == result


def test_response_headers_without_response_body(no_warnings):
    @extend_schema(
        responses={301: None},
        tags=["Registration"],
        parameters=[
            OpenApiParameter(
                name="Location",
                type=OpenApiTypes.URI,
                location=OpenApiParameter.HEADER,
                description="/",
                response=[301]
            )
        ]
    )
    @api_view(['GET'])
    def view_func(request, format=None):
        pass  # pragma: no cover

    schema = generate_schema('/x/', view_function=view_func)
    assert 'Location' in schema['paths']['/x/']['get']['responses']['301']['headers']
    assert 'content' not in schema['paths']['/x/']['get']['responses']['301']


def test_customized_parsers_and_renderers_on_viewset(no_warnings):
    class XViewset(viewsets.ModelViewSet):
        serializer_class = SimpleSerializer
        queryset = SimpleModel.objects.none()
        parser_classes = [parsers.MultiPartParser]

        def get_renderers(self):
            if self.action == 'json_in_multi_out':
                return [renderers.MultiPartRenderer()]
            else:
                return [renderers.HTMLFormRenderer()]

        @action(methods=['POST'], detail=False, parser_classes=[parsers.JSONParser])
        def json_in_multi_out(self, request):
            pass  # pragma: no cover

    schema = generate_schema('x', XViewset)

    create_op = schema['paths']['/x/']['post']
    assert len(create_op['requestBody']['content']) == 1
    assert 'multipart/form-data' in create_op['requestBody']['content']
    assert len(create_op['responses']['201']['content']) == 1
    assert 'text/html' in create_op['responses']['201']['content']

    action_op = schema['paths']['/x/json_in_multi_out/']['post']
    assert len(action_op['requestBody']['content']) == 1
    assert 'application/json' in action_op['requestBody']['content']
    assert len(action_op['responses']['200']['content']) == 1
    assert 'multipart/form-data' in action_op['responses']['200']['content']


def test_technically_unnecessary_serializer_patch(no_warnings):
    # ideally this extend_schema would not be necessary
    @extend_schema_view(delete=extend_schema(responses=None))
    class XAPIView(generics.DestroyAPIView):
        queryset = SimpleModel.objects.none()

    schema = generate_schema('/x/', view=XAPIView)
    assert 'No response' in schema['paths']['/x/']['delete']['responses']['204']['description']


def test_any_placeholder_on_request_response():
    @extend_schema_field(OpenApiTypes.ANY)
    class CustomField(serializers.IntegerField):
        pass  # pragma: no cover

    class XSerializer(serializers.Serializer):
        method_field = serializers.SerializerMethodField(help_text='Any')
        custom_field = CustomField()

        def get_method_field(self, obj) -> typing.Any:
            return  # pragma: no cover

    @extend_schema(request=typing.Any, responses=XSerializer)
    @api_view(['POST'])
    def view_func(request, format=None):
        pass  # pragma: no cover

    schema = generate_schema('/x/', view_function=view_func)
    assert get_request_schema(schema['paths']['/x/']['post']) == {}

    properties = schema['components']['schemas']['X']['properties']
    assert properties['custom_field'] == {}
    assert properties['method_field'] == {'readOnly': True, 'description': 'Any'}


def test_categorized_choices(no_warnings):
    media_choices = [
        ('Audio', (('vinyl', 'Vinyl'), ('cd', 'CD'))),
        ('Video', (('vhs', 'VHS Tape'), ('dvd', 'DVD'))),
        ('unknown', 'Unknown'),
    ]
    media_choices_audio = [
        ('Audio', (('vinyl', 'Vinyl'), ('cd', 'CD'))),
        ('unknown', 'Unknown'),
    ]

    class M6(models.Model):
        cat_choice = models.CharField(max_length=10, choices=media_choices)

    class M6Serializer(serializers.ModelSerializer):
        audio_choice = serializers.ChoiceField(choices=media_choices_audio)

        class Meta:
            fields = '__all__'
            model = M6

    class XViewset(viewsets.ModelViewSet):
        serializer_class = M6Serializer
        queryset = M6.objects.none()

    with mock.patch(
        'drf_spectacular.settings.spectacular_settings.ENUM_NAME_OVERRIDES',
        {'MediaEnum': media_choices}
    ):
        schema = generate_schema('x', XViewset)

    # test base functionality of flattening categories
    assert schema['components']['schemas']['AudioChoiceEnum']['enum'] == [
        'vinyl', 'cd', 'unknown'
    ]
    # test override match works synchronously
    assert schema['components']['schemas']['MediaEnum']['enum'] == [
        'vinyl', 'cd', 'vhs', 'dvd', 'unknown'
    ]


@mock.patch('drf_spectacular.settings.spectacular_settings.SCHEMA_PATH_PREFIX', '/api/v[0-9]/')
@mock.patch('drf_spectacular.settings.spectacular_settings.SCHEMA_PATH_PREFIX_TRIM', True)
def test_schema_path_prefix_trim(no_warnings):
    @extend_schema(request=typing.Any, responses=typing.Any)
    @api_view(['POST'])
    def view_func(request, format=None):
        pass  # pragma: no cover

    schema = generate_schema('/api/v1/x/', view_function=view_func)
    assert '/x/' in schema['paths']


def test_nameless_root_endpoint(no_warnings):
    @extend_schema(request=typing.Any, responses=typing.Any)
    @api_view(['POST'])
    def view_func(request, format=None):
        pass  # pragma: no cover

    schema = generate_schema('/', view_function=view_func)
    assert schema['paths']['/']['post']['operationId'] == 'root_create'


def test_list_and_pagination_on_non_2XX_schemas(no_warnings):
    @extend_schema_view(
        list=extend_schema(responses={
            200: SimpleSerializer,
            400: {'type': 'object', 'properties': {'code': {'type': 'string'}}},
            403: OpenApiTypes.OBJECT
        })
    )
    class XViewset(mixins.ListModelMixin, viewsets.GenericViewSet):
        serializer_class = SimpleSerializer
        queryset = SimpleModel.objects.none()
        pagination_class = pagination.LimitOffsetPagination

    schema = generate_schema('x', XViewset)
    assert get_response_schema(schema['paths']['/x/']['get']) == {
        '$ref': '#/components/schemas/PaginatedSimpleList'
    }
    assert get_response_schema(schema['paths']['/x/']['get'], '400') == {
        'type': 'object', 'properties': {'code': {'type': 'string'}}
    }
    assert get_response_schema(schema['paths']['/x/']['get'], '403') == {
        'type': 'object', 'additionalProperties': {}
    }


def test_openapi_response_wrapper(no_warnings):
    @extend_schema_view(
        create=extend_schema(description='creation description', responses={
            201: OpenApiResponse(response=int, description='creation with int response.'),
            222: OpenApiResponse(description='creation with no response.'),
            223: None,
            224: int,
        }),
        list=extend_schema(responses=OpenApiResponse(
            response=OpenApiTypes.INT,
            description='a list that actually returns numbers',
            examples=[OpenApiExample('One', 1), OpenApiExample('Two', 2)],
        )),
    )
    class XViewset(viewsets.ModelViewSet):
        serializer_class = SimpleSerializer
        queryset = SimpleModel.objects.none()

    schema = generate_schema('/x', XViewset)
    assert schema['paths']['/x/']['get']['responses'] == {
        '200': {
            'content': {
                'application/json': {
                    'schema': {'type': 'integer'},
                    'examples': {'One': {'value': 1}, 'Two': {'value': 2}}
                }
            },
            'description': 'a list that actually returns numbers'
        }
    }
    assert schema['paths']['/x/']['post']['description'] == 'creation description'
    assert schema['paths']['/x/']['post']['responses'] == {
        '201': {
            'content': {'application/json': {'schema': {'type': 'integer'}}},
            'description': 'creation with int response.'
        },
        '222': {'description': 'creation with no response.'},
        '223': {'description': 'No response body'},
        '224': {'content': {'application/json': {'schema': {'type': 'integer'}}}, 'description': ''}
    }


def test_prefix_estimation_with_re_special_chars_as_literals_in_path(no_warnings):
    # make sure prefix estimation logic does not choke on reserved RE chars
    @extend_schema(request=typing.Any, responses=typing.Any)
    @api_view(['POST'])
    def view_func1(request, format=None):
        pass  # pragma: no cover

    @extend_schema(request=typing.Any, responses=typing.Any)
    @api_view(['POST'])
    def view_func2(request, format=None):
        pass  # pragma: no cover

    schema = generate_schema(None, patterns=[
        path('/\\/x/', view_func1),
        path('/\\/y/', view_func2)
    ])
    assert schema['paths']['/\\/x/']['post']['tags'] == ['x']


def test_nested_router_urls(no_warnings):
    # somewhat tailored to drf-nested-routers but also serves a generic purpose
    # as "id" coercion also makes sense for "_pk" suffixes.
    class RouteNestedMaildropModel(models.Model):
        renamed_id = models.IntegerField(primary_key=True)

    class RouteNestedClientModel(models.Model):
        id = models.UUIDField(primary_key=True)

    class RouteNestedModel(models.Model):
        client = models.ForeignKey(RouteNestedClientModel, on_delete=models.CASCADE)
        maildrop = models.ForeignKey(RouteNestedMaildropModel, on_delete=models.CASCADE)

    class RouteNestedViewset(viewsets.ModelViewSet):
        queryset = RouteNestedModel.objects.all()
        serializer_class = SimpleSerializer

    urlpatterns = [
        path(
            '/clients/{client_pk}/maildrops/{maildrop_pk}/recipients/{pk}/',
            RouteNestedViewset.as_view({'get': 'retrieve'})
        ),
    ]
    schema = generate_schema(None, patterns=urlpatterns)
    operation = schema['paths']['/clients/{client_id}/maildrops/{maildrop_id}/recipients/{id}/']['get']
    assert operation['parameters'][0]['name'] == 'client_id'
    assert operation['parameters'][0]['schema'] == {'format': 'uuid', 'type': 'string'}
    assert operation['parameters'][2]['name'] == 'maildrop_id'
    assert operation['parameters'][2]['schema'] == {'type': 'integer'}


@pytest.mark.parametrize('value', [
    datetime.datetime(year=2021, month=1, day=1),
    datetime.date(year=2021, month=1, day=1),
    datetime.time(),
    datetime.timedelta(days=1),
    uuid.uuid4(),
    Decimal(),
    b'deadbeef'
])
def test_yaml_encoder_parity(no_warnings, value):
    # make sure our YAML renderer does not choke on objects that are fine with
    # rest_framework.encoders.JSONEncoder
    assert OpenApiJsonRenderer().render(value)
    assert OpenApiYamlRenderer().render(value)


@pytest.mark.parametrize(['comp_schema', 'discarded'], [
    ({'type': 'object'}, True),
    ({'type': 'object', 'properties': {}}, True),
    ({'type': 'object', 'additionalProperties': {}}, False),
    ({'type': 'object', 'additionalProperties': {'type': 'number'}}, False),
    ({'type': 'number'}, False),
    ({'type': 'array', 'items': {'type': 'number'}}, False),
])
def test_serializer_extension_with_non_object_schema(no_warnings, comp_schema, discarded):
    class XSerializer(serializers.Serializer):
        field = serializers.CharField()

    class XExtension(OpenApiSerializerExtension):
        target_class = XSerializer

        def map_serializer(self, auto_schema, direction):
            return comp_schema

    class XAPIView(APIView):
        @extend_schema(request=XSerializer, responses=XSerializer)
        def post(self, request):
            pass  # pragma: no cover

    schema = generate_schema('x', view=XAPIView)

    operation = schema['paths']['/x']['post']
    if discarded:
        assert 'requestBody' not in operation
    else:
        assert get_request_schema(operation)['$ref'] == '#/components/schemas/X'
        assert schema['components']['schemas']['X'] == comp_schema


def test_response_header_with_serializer_component(no_warnings):
    class XSerializer(serializers.Serializer):
        field = serializers.CharField()

    @extend_schema(
        request=OpenApiTypes.ANY,
        responses=OpenApiTypes.ANY,
        parameters=[OpenApiParameter(
            name='test',
            type=XSerializer,
            location=OpenApiParameter.HEADER,
            response=True,
        )]
    )
    @api_view(['POST'])
    def view_func(request, format=None):
        pass  # pragma: no cover

    schema = generate_schema('x', view_function=view_func)
    assert 'X' in schema['components']['schemas']
    assert schema['paths']['/x']['post']['responses']['200']['headers'] == {
        'test': {'schema': {'$ref': '#/components/schemas/X'}}
    }


def test_extend_schema_noop_request_content_type(no_warnings):
    @extend_schema(
        request={
            'application/json': None,  # for completeness, not necessary
            'application/pdf': OpenApiTypes.BINARY
        },
        responses=OpenApiTypes.ANY,
    )
    @api_view(['POST'])
    def view_func(request, format=None):
        pass  # pragma: no cover

    schema = generate_schema('x', view_function=view_func)
    assert 'application/pdf' in schema['paths']['/x']['post']['requestBody']['content']
    assert 'application/json' not in schema['paths']['/x']['post']['requestBody']['content']


<<<<<<< HEAD
def test_viewset_reverse_list_detection_override(no_warnings):
    class XViewset(viewsets.ReadOnlyModelViewSet):
        queryset = SimpleModel.objects.all()
        serializer_class = SimpleSerializer

        @extend_schema(
            # without explicit operation_id, this operation is detected as non-list and thus
            # will be named "x_retrieve", which create a collision with the actual retrieve.
            operation_id='x_list',
            parameters=[OpenApiParameter("format")],
            responses={(200, "*/*"): OpenApiTypes.STR},
        )
        def list(self, request, *args, **kwargs):
            pass  # pragma: no cover

    schema = generate_schema('/x', XViewset)
    assert schema['paths']['/x/']['get']['parameters'][0]['name'] == 'format'
    assert schema['paths']['/x/']['get']['operationId'] == 'x_list'
    assert schema['paths']['/x/{id}/']['get']['operationId'] == 'x_retrieve'
=======
def test_list_serializer_with_read_only_field_on_model_property(no_warnings):
    class M7Model(models.Model):
        @property
        def all_groups(self) -> typing.List[int]:
            return [1, 2, 3]

    class XField(serializers.ReadOnlyField):
        pass

    class XSerializer(serializers.ModelSerializer):
        groups = serializers.ListSerializer(source="all_groups", child=XField(), read_only=True)

        class Meta:
            model = M7Model
            fields = '__all__'

    class XViewset(viewsets.ReadOnlyModelViewSet):
        queryset = M7Model.objects.none()
        serializer_class = XSerializer

    schema = generate_schema('x', XViewset)
    assert schema['components']['schemas']['X']['properties']['groups'] == {
        'type': 'array',
        'items': {'type': 'array', 'items': {'type': 'integer'}, 'readOnly': True},
        'readOnly': True
    }
>>>>>>> f52db7d4
<|MERGE_RESOLUTION|>--- conflicted
+++ resolved
@@ -1945,7 +1945,6 @@
     assert 'application/json' not in schema['paths']['/x']['post']['requestBody']['content']
 
 
-<<<<<<< HEAD
 def test_viewset_reverse_list_detection_override(no_warnings):
     class XViewset(viewsets.ReadOnlyModelViewSet):
         queryset = SimpleModel.objects.all()
@@ -1965,7 +1964,8 @@
     assert schema['paths']['/x/']['get']['parameters'][0]['name'] == 'format'
     assert schema['paths']['/x/']['get']['operationId'] == 'x_list'
     assert schema['paths']['/x/{id}/']['get']['operationId'] == 'x_retrieve'
-=======
+
+
 def test_list_serializer_with_read_only_field_on_model_property(no_warnings):
     class M7Model(models.Model):
         @property
@@ -1991,5 +1991,4 @@
         'type': 'array',
         'items': {'type': 'array', 'items': {'type': 'integer'}, 'readOnly': True},
         'readOnly': True
-    }
->>>>>>> f52db7d4
+    }