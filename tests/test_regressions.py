import typing
import uuid
from decimal import Decimal
from unittest import mock

import pytest
from django.core import validators
from django.db import models
from django.db.models import fields
from django.urls import path, re_path
from rest_framework import (
    filters, generics, mixins, pagination, parsers, renderers, routers, serializers, views,
    viewsets,
)
from rest_framework.authentication import TokenAuthentication
from rest_framework.decorators import action, api_view
from rest_framework.views import APIView

from drf_spectacular.extensions import OpenApiSerializerExtension
from drf_spectacular.hooks import preprocess_exclude_path_format
from drf_spectacular.openapi import AutoSchema
from drf_spectacular.renderers import OpenApiYamlRenderer
from drf_spectacular.types import OpenApiTypes
from drf_spectacular.utils import (
    OpenApiExample, OpenApiParameter, OpenApiResponse, extend_schema, extend_schema_field,
    extend_schema_serializer, extend_schema_view, inline_serializer,
)
from tests import generate_schema, get_request_schema, get_response_schema
from tests.models import SimpleModel, SimpleSerializer


def test_primary_key_read_only_queryset_not_found(no_warnings):
    # the culprit - looks like a feature not a bug.
    # https://github.com/encode/django-rest-framework/blame/4d9f9eb192c5c1ffe4fa9210b90b9adbb00c3fdd/rest_framework/utils/field_mapping.py#L271

    class M1(models.Model):
        pass  # pragma: no cover

    class M2(models.Model):
        id = models.UUIDField()
        m1_r = models.ForeignKey(M1, on_delete=models.CASCADE)
        m1_rw = models.ForeignKey(M1, on_delete=models.CASCADE)

    class M2Serializer(serializers.ModelSerializer):
        class Meta:
            fields = ['m1_rw', 'm1_r']
            read_only_fields = ['m1_r']  # this produces the bug
            model = M2

    class M2Viewset(viewsets.ReadOnlyModelViewSet):
        serializer_class = M2Serializer
        queryset = M2.objects.none()

    schema = generate_schema('m2', M2Viewset)
    props = schema['components']['schemas']['M2']['properties']
    assert props['m1_rw']['type'] == 'integer'
    assert props['m1_r']['type'] == 'integer'


def test_multi_step_serializer_primary_key_related_field(no_warnings):
    class MA1(models.Model):
        id = models.UUIDField(primary_key=True)

    class MA2(models.Model):
        m1 = models.ForeignKey(MA1, on_delete=models.CASCADE)

    class MA3(models.Model):
        m2 = models.ForeignKey(MA2, on_delete=models.CASCADE)

    class M3Serializer(serializers.ModelSerializer):
        # this scenario looks explicitly at multi-step sources with read_only=True
        m1 = serializers.PrimaryKeyRelatedField(source='m2.m1', required=False, read_only=True)

        class Meta:
            fields = ['m1', 'm2']
            model = MA3

    class M3Viewset(viewsets.ReadOnlyModelViewSet):
        serializer_class = M3Serializer
        queryset = MA3.objects.none()

    schema = generate_schema('m3', M3Viewset)
    properties = schema['components']['schemas']['M3']['properties']
    assert properties['m1']['format'] == 'uuid'
    assert properties['m2']['type'] == 'integer'


def test_serializer_reverse_relations_including_read_only(no_warnings):
    class M5(models.Model):
        pass

    class M5One(models.Model):
        id = models.CharField(primary_key=True, max_length=10)
        field = models.OneToOneField(M5, on_delete=models.CASCADE)

    class M5Many(models.Model):
        id = models.UUIDField(primary_key=True, default=uuid.uuid4)
        field = models.ManyToManyField(M5)

    class M5Foreign(models.Model):
        id = models.FloatField(primary_key=True)
        field = models.ForeignKey(M5, on_delete=models.CASCADE)

    class XSerializer(serializers.ModelSerializer):
        m5foreign_set_explicit = serializers.PrimaryKeyRelatedField(
            many=True, source='m5foreign_set', queryset=M5Foreign.objects.all()
        )
        m5foreign_set_ro = serializers.PrimaryKeyRelatedField(
            many=True, source='m5foreign_set', read_only=True,
        )
        m5many_set_explicit = serializers.PrimaryKeyRelatedField(
            many=True, source='m5many_set', queryset=M5Many.objects.all()
        )
        m5many_set_ro = serializers.PrimaryKeyRelatedField(
            many=True, source='m5many_set', read_only=True,
        )
        m5one_ro = serializers.PrimaryKeyRelatedField(
            source='m5one', read_only=True,
        )

        class Meta:
            model = M5
            fields = [
                'm5many_set',
                'm5many_set_explicit',
                'm5many_set_ro',
                'm5foreign_set',
                'm5foreign_set_explicit',
                'm5foreign_set_ro',
                'm5one',
                'm5one_ro',
            ]

    class TestViewSet(mixins.CreateModelMixin, viewsets.GenericViewSet):
        queryset = M5.objects.all()
        serializer_class = XSerializer

    schema = generate_schema('/x/', TestViewSet)
    properties = schema['components']['schemas']['X']['properties']

    m5many_pk = {'type': 'string', 'format': 'uuid'}
    assert properties['m5many_set']['items'] == m5many_pk
    assert properties['m5many_set_ro']['items'] == m5many_pk
    assert properties['m5many_set_explicit']['items'] == m5many_pk

    m5foreign_pk = {'type': 'number', 'format': 'float'}
    assert properties['m5foreign_set']['items'] == m5foreign_pk
    assert properties['m5foreign_set_ro']['items'] == m5foreign_pk
    assert properties['m5foreign_set_explicit']['items'] == m5foreign_pk

    assert properties['m5one'] == {'type': 'string'}
    assert properties['m5one_ro'] == {'readOnly': True, 'type': 'string'}


def test_serializer_forward_relations_including_read_only(no_warnings):
    class M6One(models.Model):
        id = models.CharField(primary_key=True, max_length=10)

    class M6Many(models.Model):
        id = models.UUIDField(primary_key=True, default=uuid.uuid4)

    class M6Foreign(models.Model):
        id = models.FloatField(primary_key=True)

    class M6(models.Model):
        field_one = models.OneToOneField(M6One, on_delete=models.CASCADE)
        field_many = models.ManyToManyField(M6Many)
        field_foreign = models.ForeignKey(M6Foreign, on_delete=models.CASCADE)

    class XSerializer(serializers.ModelSerializer):
        field_one_ro = serializers.PrimaryKeyRelatedField(
            source='field_one', read_only=True
        )
        field_foreign_ro = serializers.PrimaryKeyRelatedField(
            source='field_foreign', read_only=True
        )
        field_many_ro = serializers.PrimaryKeyRelatedField(
            source='field_many', read_only=True, many=True
        )

        class Meta:
            model = M6
            fields = [
                'field_one',
                'field_one_ro',
                'field_many',
                'field_many_ro',
                'field_foreign',
                'field_foreign_ro',
            ]

    class TestViewSet(mixins.CreateModelMixin, viewsets.GenericViewSet):
        queryset = M6.objects.all()
        serializer_class = XSerializer

    schema = generate_schema('/x/', TestViewSet)
    properties = schema['components']['schemas']['X']['properties']

    assert properties['field_one'] == {'type': 'string'}
    assert properties['field_one_ro'] == {'type': 'string', 'readOnly': True}
    assert properties['field_foreign'] == {'type': 'number', 'format': 'float'}
    assert properties['field_foreign_ro'] == {'type': 'number', 'format': 'float', 'readOnly': True}
    assert properties['field_many'] == {'type': 'array', 'items': {'type': 'string', 'format': 'uuid'}}
    assert properties['field_many_ro'] == {
        'type': 'array', 'items': {'type': 'string', 'format': 'uuid'}, 'readOnly': True
    }


def test_path_implicit_required(no_warnings):
    class M2Serializer(serializers.Serializer):
        pass  # pragma: no cover

    class M2Viewset(viewsets.GenericViewSet):
        serializer_class = M2Serializer

        @extend_schema(parameters=[OpenApiParameter('id', str, 'path')])
        def retrieve(self, request, *args, **kwargs):
            pass  # pragma: no cover

    generate_schema('m2', M2Viewset)


def test_free_form_responses(no_warnings):
    class XAPIView(APIView):
        @extend_schema(responses={200: OpenApiTypes.OBJECT})
        def get(self, request):
            pass  # pragma: no cover

    class YAPIView(APIView):
        @extend_schema(responses=OpenApiTypes.OBJECT)
        def get(self, request):
            pass  # pragma: no cover

    generate_schema(None, patterns=[
        re_path(r'^x$', XAPIView.as_view(), name='x'),
        re_path(r'^y$', YAPIView.as_view(), name='y'),
    ])


@mock.patch(
    target='drf_spectacular.settings.spectacular_settings.APPEND_COMPONENTS',
    new={'schemas': {'SomeExtraComponent': {'type': 'integer'}}}
)
def test_append_extra_components(no_warnings):
    class XSerializer(serializers.Serializer):
        id = serializers.UUIDField()

    class XAPIView(APIView):
        @extend_schema(responses={200: XSerializer})
        def get(self, request):
            pass  # pragma: no cover

    schema = generate_schema(None, patterns=[
        re_path(r'^x$', XAPIView.as_view(), name='x'),
    ])
    assert len(schema['components']['schemas']) == 2


def test_serializer_retrieval_from_view(no_warnings):
    class UnusedSerializer(serializers.Serializer):
        pass  # pragma: no cover

    class XSerializer(serializers.Serializer):
        id = serializers.UUIDField()

    class YSerializer(serializers.Serializer):
        id = serializers.UUIDField()

    class X1Viewset(mixins.ListModelMixin, viewsets.GenericViewSet):
        serializer_class = UnusedSerializer

        def get_serializer(self):
            return XSerializer()

    class X2Viewset(mixins.ListModelMixin, viewsets.GenericViewSet):
        def get_serializer_class(self):
            return YSerializer

    router = routers.SimpleRouter()
    router.register('x1', X1Viewset, basename='x1')
    router.register('x2', X2Viewset, basename='x2')
    schema = generate_schema(None, patterns=router.urls)
    assert len(schema['components']['schemas']) == 2
    assert 'Unused' not in schema['components']['schemas']


def test_retrieve_on_apiview_get(no_warnings):
    class XSerializer(serializers.Serializer):
        id = serializers.UUIDField()

    class XApiView(APIView):
        authentication_classes = []

        @extend_schema(
            parameters=[OpenApiParameter('id', OpenApiTypes.INT, OpenApiParameter.PATH)],
            responses={200: XSerializer},
        )
        def get(self, request):
            pass  # pragma: no cover

    schema = generate_schema('x', view=XApiView)
    operation = schema['paths']['/x']['get']
    assert operation['operationId'] == 'x_retrieve'
    operation_schema = get_response_schema(operation)
    assert '$ref' in operation_schema and 'type' not in operation_schema


def test_list_on_apiview_get(no_warnings):
    class XSerializer(serializers.Serializer):
        id = serializers.UUIDField()

    class XApiView(APIView):
        authentication_classes = []

        @extend_schema(
            parameters=[OpenApiParameter('id', OpenApiTypes.INT, OpenApiParameter.PATH)],
            responses={200: XSerializer(many=True)},
        )
        def get(self, request):
            pass  # pragma: no cover

    schema = generate_schema('x', view=XApiView)
    operation = schema['paths']['/x']['get']
    assert operation['operationId'] == 'x_list'
    operation_schema = get_response_schema(operation)
    assert operation_schema['type'] == 'array'


def test_multi_method_action(no_warnings):
    class DummySerializer(serializers.Serializer):
        id = serializers.UUIDField()

    class UpdateSerializer(serializers.Serializer):
        id = serializers.UUIDField()

    class CreateSerializer(serializers.Serializer):
        id = serializers.UUIDField()

    class XViewset(viewsets.GenericViewSet):
        serializer_class = DummySerializer

        # basic usage
        @extend_schema(request=UpdateSerializer, methods=['PUT'])
        @extend_schema(request=CreateSerializer, methods=['POST'])
        @action(detail=False, methods=['PUT', 'POST'])
        def multi(self, request, *args, **kwargs):
            pass  # pragma: no cover

        # bolt-on decorator variation
        @extend_schema(request=CreateSerializer)
        @action(detail=False, methods=['POST'])
        def multi2(self, request, *args, **kwargs):
            pass  # pragma: no cover

        @extend_schema(request=UpdateSerializer)
        @multi2.mapping.put
        def multi2put(self, request, *args, **kwargs):
            pass  # pragma: no cover

    schema = generate_schema('x', XViewset)

    def get_req_body(s):
        return s['requestBody']['content']['application/json']['schema']['$ref']

    assert get_req_body(schema['paths']['/x/multi/']['put']) == '#/components/schemas/Update'
    assert get_req_body(schema['paths']['/x/multi/']['post']) == '#/components/schemas/Create'

    assert get_req_body(schema['paths']['/x/multi2/']['put']) == '#/components/schemas/Update'
    assert get_req_body(schema['paths']['/x/multi2/']['post']) == '#/components/schemas/Create'


def test_serializer_class_on_apiview(no_warnings):
    class XSerializer(serializers.Serializer):
        field = serializers.UUIDField()

    class XView(views.APIView):
        serializer_class = XSerializer  # not supported by DRF but pick it up anyway

        def get(self, request):
            pass  # pragma: no cover

        def post(self, request):
            pass  # pragma: no cover

    schema = generate_schema('x', view=XView)
    comp = '#/components/schemas/X'
    assert get_response_schema(schema['paths']['/x']['get'])['$ref'] == comp
    assert get_response_schema(schema['paths']['/x']['post'])['$ref'] == comp
    assert schema['paths']['/x']['post']['requestBody']['content']['application/json']['schema']['$ref'] == comp


def test_customized_list_serializer():
    class X(models.Model):
        position = models.IntegerField()

    class XSerializer(serializers.ModelSerializer):
        class Meta:
            model = X
            fields = ("id", "position")

    class XListUpdateSerializer(serializers.ListSerializer):
        child = XSerializer()

    class XAPIView(generics.GenericAPIView):
        model = X
        serializer_class = XListUpdateSerializer

        def put(self, request, *args, **kwargs):
            pass  # pragma: no cover

    schema = generate_schema('x', view=XAPIView)
    operation = schema['paths']['/x']['put']
    comp = '#/components/schemas/X'

    assert get_request_schema(operation)['type'] == 'array'
    assert get_request_schema(operation)['items']['$ref'] == comp
    assert get_response_schema(operation)['type'] == 'array'
    assert get_response_schema(operation)['items']['$ref'] == comp

    assert operation['operationId'] == 'x_update'
    assert len(schema['components']['schemas']) == 1 and 'X' in schema['components']['schemas']


def test_api_view_decorator(no_warnings):

    @extend_schema(responses=OpenApiTypes.FLOAT)
    @api_view(['GET'])
    def pi(request):
        pass  # pragma: no cover

    schema = generate_schema('x', view_function=pi)
    operation = schema['paths']['/x']['get']
    assert get_response_schema(operation)['type'] == 'number'


def test_api_view_decorator_multi(no_warnings):

    @extend_schema(request=OpenApiTypes.FLOAT, responses=OpenApiTypes.INT, methods=['POST'])
    @extend_schema(responses=OpenApiTypes.FLOAT, methods=['GET'])
    @api_view(['GET', 'POST'])
    def pi(request):
        pass  # pragma: no cover

    schema = generate_schema('x', view_function=pi)
    operation = schema['paths']['/x']['get']
    assert get_response_schema(operation)['type'] == 'number'
    operation = schema['paths']['/x']['post']
    assert get_request_schema(operation)['type'] == 'number'
    assert get_response_schema(operation)['type'] == 'integer'


def test_pk_and_no_id(no_warnings):
    class XModel(models.Model):
        id = models.UUIDField(primary_key=True, default=uuid.uuid4, editable=False)

    class YModel(models.Model):
        x = models.OneToOneField(XModel, primary_key=True, on_delete=models.CASCADE)

    class YSerializer(serializers.ModelSerializer):
        class Meta:
            model = YModel
            fields = '__all__'

    class YViewSet(viewsets.ReadOnlyModelViewSet):
        serializer_class = YSerializer
        queryset = YModel.objects.all()

    schema = generate_schema('y', YViewSet)
    assert schema['components']['schemas']['Y']['properties']['x']['format'] == 'uuid'


@pytest.mark.parametrize('allowed', [None, ['json', 'NoRendererAvailable']])
def test_drf_format_suffix_parameter(no_warnings, allowed):
    from rest_framework.urlpatterns import format_suffix_patterns

    @extend_schema(responses=OpenApiTypes.FLOAT)
    @api_view(['GET'])
    def view_func(request, format=None):
        pass  # pragma: no cover

    urlpatterns = [
        path('pi/', view_func),
        path('pi/subpath', view_func),
        path('pick', view_func),
    ]
    urlpatterns = format_suffix_patterns(urlpatterns, allowed=allowed)

    schema = generate_schema(None, patterns=urlpatterns)

    # Only seven alternatives are created, as /pi/{format} would be
    # /pi/.json which is not supported.
    assert list(schema['paths'].keys()) == [
        '/pi/',
        '/pi{format}',
        '/pi/subpath',
        '/pi/subpath{format}',
        '/pick',
        '/pick{format}',
    ]
    assert schema['paths']['/pi/']['get']['operationId'] == 'pi_retrieve'
    assert schema['paths']['/pi{format}']['get']['operationId'] == 'pi_formatted_retrieve'

    format_parameter = schema['paths']['/pi{format}']['get']['parameters'][0]
    assert format_parameter['name'] == 'format'
    assert format_parameter['required'] is True
    assert format_parameter['in'] == 'path'
    assert format_parameter['schema']['type'] == 'string'
    # When allowed is not specified, all of the default formats are possible.
    # Even if other values are provided, only the valid formats are possible.
    assert format_parameter['schema']['enum'] == ['.json']


@mock.patch(
    'drf_spectacular.settings.spectacular_settings.PREPROCESSING_HOOKS',
    [preprocess_exclude_path_format]
)
def test_drf_format_suffix_parameter_exclude(no_warnings):
    from rest_framework.urlpatterns import format_suffix_patterns

    @extend_schema(responses=OpenApiTypes.FLOAT)
    @api_view(['GET'])
    def view_func(request, format=None):
        pass  # pragma: no cover

    urlpatterns = format_suffix_patterns([
        path('pi', view_func),
    ])
    schema = generate_schema(None, patterns=urlpatterns)
    assert list(schema['paths'].keys()) == ['/pi']


def test_regex_path_parameter_discovery(no_warnings):
    @extend_schema(responses=OpenApiTypes.FLOAT)
    @api_view(['GET'])
    def pi(request, foo):
        pass  # pragma: no cover

    urlpatterns = [re_path(r'^/pi/<int:precision>', pi)]
    schema = generate_schema(None, patterns=urlpatterns)
    parameter = schema['paths']['/pi/{precision}']['get']['parameters'][0]
    assert parameter['name'] == 'precision'
    assert parameter['in'] == 'path'
    assert parameter['schema']['type'] == 'integer'


def test_lib_serializer_naming_collision_resolution(no_warnings):
    """ parity test in tests.test_warnings.test_serializer_name_reuse """
    def x_lib1():
        class XSerializer(serializers.Serializer):
            x = serializers.UUIDField()

        return XSerializer

    def x_lib2():
        class XSerializer(serializers.Serializer):
            x = serializers.IntegerField()

        return XSerializer

    x_lib1, x_lib2 = x_lib1(), x_lib2()

    class XAPIView(APIView):
        @extend_schema(request=x_lib1, responses=x_lib2)
        def post(self, request):
            pass  # pragma: no cover

    class Lib2XSerializerRename(OpenApiSerializerExtension):
        target_class = x_lib2  # also accepts import strings

        def get_name(self):
            return 'RenamedLib2X'

    schema = generate_schema('x', view=XAPIView)

    operation = schema['paths']['/x']['post']
    assert get_request_schema(operation)['$ref'] == '#/components/schemas/X'
    assert get_response_schema(operation)['$ref'] == '#/components/schemas/RenamedLib2X'


def test_owned_serializer_naming_override_with_ref_name(no_warnings):
    def x_owned1():
        class XSerializer(serializers.Serializer):
            x = serializers.UUIDField()

        return XSerializer

    def x_owned2():
        class XSerializer(serializers.Serializer):
            x = serializers.IntegerField()

            class Meta:
                ref_name = 'Y'

        return XSerializer

    x_owned1, x_owned2 = x_owned1(), x_owned2()

    class XAPIView(APIView):
        @extend_schema(request=x_owned1, responses=x_owned2)
        def post(self, request):
            pass  # pragma: no cover

    schema = generate_schema('x', view=XAPIView)

    operation = schema['paths']['/x']['post']
    assert get_request_schema(operation)['$ref'] == '#/components/schemas/X'
    assert get_response_schema(operation)['$ref'] == '#/components/schemas/Y'


def test_custom_model_field_from_typed_field(no_warnings):
    class CustomIntegerField(fields.IntegerField):
        pass  # pragma: no cover

    class CustomTypedFieldModel(models.Model):
        custom_int_field = CustomIntegerField()

    class XSerializer(serializers.ModelSerializer):
        class Meta:
            model = CustomTypedFieldModel
            fields = '__all__'

    class XAPIView(APIView):
        @extend_schema(responses=XSerializer)
        def get(self, request):
            pass  # pragma: no cover

    schema = generate_schema('x', view=XAPIView)
    component = schema['components']['schemas']['X']
    assert component['properties']['custom_int_field']['type'] == 'integer'


def test_custom_model_field_from_base_field(no_warnings):
    class CustomIntegerField(fields.Field):
        def get_internal_type(self):
            return 'IntegerField'

    class CustomBaseFieldModel(models.Model):
        custom_int_field = CustomIntegerField()

    class XSerializer(serializers.ModelSerializer):
        class Meta:
            model = CustomBaseFieldModel
            fields = '__all__'

    class XAPIView(APIView):
        @extend_schema(responses=XSerializer)
        def get(self, request):
            pass  # pragma: no cover

    schema = generate_schema('x', view=XAPIView)
    component = schema['components']['schemas']['X']
    assert component['properties']['custom_int_field']['type'] == 'integer'


def test_follow_field_source_through_intermediate_property_or_function(no_warnings):
    class FieldSourceTraversalModel2(models.Model):
        x = models.IntegerField(choices=[(1, '1'), (2, '2')])
        y = models.IntegerField(choices=[(1, '1'), (2, '2'), (3, '3')])

    class FieldSourceTraversalModel1(models.Model):
        @property
        def prop(self) -> FieldSourceTraversalModel2:  # property is required for traversal
            return  # pragma: no cover

        def func(self) -> FieldSourceTraversalModel2:  # property is required for traversal
            return  # pragma: no cover

    class XSerializer(serializers.ModelSerializer):
        prop = serializers.ReadOnlyField(source='prop.x')
        func = serializers.ReadOnlyField(source='func.y')

        class Meta:
            model = FieldSourceTraversalModel1
            fields = '__all__'

    class XAPIView(APIView):
        @extend_schema(responses=XSerializer)
        def get(self, request):
            pass  # pragma: no cover

    # this checks if field type is correctly estimated AND field was initialized
    # with the model parameters (choices)
    schema = generate_schema('x', view=XAPIView)
    assert schema['components']['schemas']['X']['properties']['func']['readOnly'] is True
    assert schema['components']['schemas']['X']['properties']['prop']['readOnly'] is True
    assert 'enum' in schema['components']['schemas']['PropEnum']
    assert 'enum' in schema['components']['schemas']['FuncEnum']
    assert schema['components']['schemas']['PropEnum']['type'] == 'integer'
    assert schema['components']['schemas']['FuncEnum']['type'] == 'integer'


def test_viewset_list_with_envelope(no_warnings):
    class XSerializer(serializers.Serializer):
        x = serializers.IntegerField()

    def enveloper(serializer_class, list):
        @extend_schema_serializer(many=False)
        class EnvelopeSerializer(serializers.Serializer):
            status = serializers.BooleanField()
            data = XSerializer(many=list)

            class Meta:
                ref_name = 'Enveloped{}{}'.format(
                    serializer_class.__name__.replace("Serializer", ""),
                    "List" if list else "",
                )
        return EnvelopeSerializer

    class XViewset(mixins.ListModelMixin, mixins.RetrieveModelMixin, viewsets.GenericViewSet):
        @extend_schema(responses=enveloper(XSerializer, True))
        def list(self, request, *args, **kwargs):
            return super().list(request, *args, **kwargs)  # pragma: no cover

        @extend_schema(
            responses=enveloper(XSerializer, False),
            parameters=[OpenApiParameter('id', int, OpenApiParameter.PATH)],
        )
        def retrieve(self, request, *args, **kwargs):
            return super().retrieve(request, *args, **kwargs)  # pragma: no cover

    schema = generate_schema('x', viewset=XViewset)

    operation_list = schema['paths']['/x/']['get']
    assert operation_list['operationId'] == 'x_list'
    assert get_response_schema(operation_list)['$ref'] == '#/components/schemas/EnvelopedXList'

    operation_retrieve = schema['paths']['/x/{id}/']['get']
    assert operation_retrieve['operationId'] == 'x_retrieve'
    assert get_response_schema(operation_retrieve)['$ref'] == '#/components/schemas/EnvelopedX'


@mock.patch('drf_spectacular.settings.spectacular_settings.COMPONENT_SPLIT_REQUEST', True)
def test_component_split_request():
    class XSerializer(serializers.Serializer):
        ro = serializers.IntegerField(read_only=True)
        rw = serializers.IntegerField()
        wo = serializers.IntegerField(write_only=True)

    @extend_schema(request=XSerializer, responses=XSerializer)
    @api_view(['POST'])
    def pi(request, format=None):
        pass  # pragma: no cover

    schema = generate_schema('/x', view_function=pi)

    operation = schema['paths']['/x']['post']

    assert get_response_schema(operation)['$ref'] == '#/components/schemas/X'
    assert get_request_schema(operation)['$ref'] == '#/components/schemas/XRequest'
    assert len(schema['components']['schemas']['X']['properties']) == 2
    assert 'wo' not in schema['components']['schemas']['X']['properties']
    assert len(schema['components']['schemas']['XRequest']['properties']) == 2
    assert 'ro' not in schema['components']['schemas']['XRequest']['properties']


def test_list_api_view(no_warnings):
    class XSerializer(serializers.Serializer):
        id = serializers.IntegerField()

    class XView(generics.ListAPIView):
        serializer_class = XSerializer

    schema = generate_schema('/x', view=XView)
    operation = schema['paths']['/x']['get']
    assert operation['operationId'] == 'x_list'
    assert get_response_schema(operation)['type'] == 'array'


@mock.patch('drf_spectacular.settings.spectacular_settings.COMPONENT_SPLIT_REQUEST', True)
def test_file_field_duality_on_split_request(no_warnings):
    class XSerializer(serializers.Serializer):
        file = serializers.FileField()

    class XView(generics.ListCreateAPIView):
        serializer_class = XSerializer
        parser_classes = [parsers.MultiPartParser]

    schema = generate_schema('/x', view=XView)
    assert get_response_schema(
        schema['paths']['/x']['get']
    )['items']['$ref'] == '#/components/schemas/X'
    assert get_request_schema(
        schema['paths']['/x']['post'], content_type='multipart/form-data'
    )['$ref'] == '#/components/schemas/XRequest'

    assert schema['components']['schemas']['X']['properties']['file']['format'] == 'uri'
    assert schema['components']['schemas']['XRequest']['properties']['file']['format'] == 'binary'


@mock.patch('drf_spectacular.settings.spectacular_settings.COMPONENT_SPLIT_REQUEST', True)
def test_component_split_nested_ro_wo_serializer(no_warnings):
    class RoSerializer(serializers.Serializer):
        ro_field = serializers.IntegerField(read_only=True)

    class WoSerializer(serializers.Serializer):
        wo_field = serializers.IntegerField(write_only=True)

    class XSerializer(serializers.Serializer):
        ro = RoSerializer()
        wo = WoSerializer()

    class XView(generics.ListCreateAPIView):
        serializer_class = XSerializer

    schema = generate_schema('/x', view=XView)
    assert 'RoRequest' not in schema['components']['schemas']
    assert 'Wo' not in schema['components']['schemas']
    assert len(schema['components']['schemas']['X']['properties']) == 1
    assert len(schema['components']['schemas']['XRequest']['properties']) == 1


@mock.patch('drf_spectacular.settings.spectacular_settings.COMPONENT_SPLIT_REQUEST', True)
def test_component_split_nested_explicit_ro_wo_serializer(no_warnings):
    class NestedSerializer(serializers.Serializer):
        field = serializers.IntegerField()

    class XSerializer(serializers.Serializer):
        ro = NestedSerializer(read_only=True)
        wo = NestedSerializer(write_only=True, required=False)

    class XView(generics.ListCreateAPIView):
        serializer_class = XSerializer

    schema = generate_schema('/x', view=XView)
    assert 'NestedRequest' in schema['components']['schemas']
    assert 'Nested' in schema['components']['schemas']
    assert len(schema['components']['schemas']['X']['properties']) == 1
    assert len(schema['components']['schemas']['XRequest']['properties']) == 1


def test_read_only_many_related_field(no_warnings):
    class ManyRelatedTargetModel(models.Model):
        field = models.IntegerField()

    class ManyRelatedModel(models.Model):
        field_m2m = models.ManyToManyField(ManyRelatedTargetModel)
        field_m2m_ro = models.ManyToManyField(ManyRelatedTargetModel)

    class XSerializer(serializers.ModelSerializer):
        class Meta:
            model = ManyRelatedModel
            fields = '__all__'
            read_only_fields = ['field_m2m_ro']

    class XAPIView(APIView):
        @extend_schema(responses=XSerializer)
        def get(self, request):
            pass  # pragma: no cover

    schema = generate_schema('x', view=XAPIView)
    properties = schema['components']['schemas']['X']['properties']
    # readOnly only needed on outer object, not in items
    assert properties['field_m2m'] == {'type': 'array', 'items': {'type': 'integer'}}
    assert properties['field_m2m_ro'] == {
        'type': 'array', 'items': {'type': 'integer'}, 'readOnly': True
    }


def test_extension_subclass_discovery(no_warnings):
    from rest_framework.authentication import TokenAuthentication

    class CustomAuth(TokenAuthentication):
        pass

    class XSerializer(serializers.Serializer):
        field = serializers.IntegerField

    class XAPIView(APIView):
        authentication_classes = [CustomAuth]

        @extend_schema(responses=XSerializer)
        def get(self, request):
            pass  # pragma: no cover

    generate_schema('x', view=XAPIView)


def test_extend_schema_no_req_no_res(no_warnings):
    class XAPIView(APIView):
        @extend_schema(request=None, responses=None)
        def post(self, request):
            pass  # pragma: no cover

    schema = generate_schema('/x', view=XAPIView)
    operation = schema['paths']['/x']['post']
    assert 'requestBody' not in operation
    assert len(operation['responses']['200']) == 1
    assert 'description' in operation['responses']['200']


def test_extend_schema_field_exclusion(no_warnings):
    @extend_schema_field(None)
    class CustomField(serializers.IntegerField):
        pass  # pragma: no cover

    class XSerializer(serializers.Serializer):
        id = serializers.IntegerField()
        hidden = CustomField()

    class XView(generics.CreateAPIView):
        serializer_class = XSerializer

    schema = generate_schema('/x', view=XView)
    assert 'hidden' not in schema['components']['schemas']['X']['properties']


def test_extend_schema_serializer_field_exclusion(no_warnings):
    @extend_schema_serializer(exclude_fields=['hidden1', 'hidden2'])
    class XSerializer(serializers.Serializer):
        integer = serializers.IntegerField()
        hidden1 = serializers.IntegerField()
        hidden2 = serializers.CharField()

    class XView(generics.ListCreateAPIView):
        serializer_class = XSerializer

    schema = generate_schema('/x', view=XView)
    assert 'integer' in schema['components']['schemas']['X']['properties']
    assert 'hidden1' not in schema['components']['schemas']['X']['properties']
    assert 'hidden2' not in schema['components']['schemas']['X']['properties']


def test_schema_contains_only_urlpatterns_first_match(no_warnings):
    class XSerializer(serializers.Serializer):
        integer = serializers.IntegerField()

    class XAPIView(APIView):
        @extend_schema(responses=XSerializer)
        def get(self, request):
            pass  # pragma: no cover

    class YSerializer(serializers.Serializer):
        integer = serializers.DateTimeField()

    class YAPIView(APIView):
        @extend_schema(responses=YSerializer)
        def get(self, request):
            pass  # pragma: no cover

    urlpatterns = [
        path('api/x/', XAPIView.as_view()),  # only first occurrence is used
        path('api/x/', YAPIView.as_view()),
    ]
    schema = generate_schema(None, patterns=urlpatterns)
    assert len(schema['components']['schemas']) == 1
    assert 'X' in schema['components']['schemas']
    operation = schema['paths']['/api/x/']['get']
    assert '#/components/schemas/X' in get_response_schema(operation)['$ref']


def test_auto_schema_and_extend_parameters(no_warnings):
    class CustomAutoSchema(AutoSchema):
        def get_override_parameters(self):
            return [
                OpenApiParameter("id", str, OpenApiParameter.PATH),
                OpenApiParameter("foo", str, deprecated=True),
                OpenApiParameter("bar", str),
            ]

    class XSerializer(serializers.Serializer):
        id = serializers.IntegerField()

    with mock.patch('rest_framework.settings.api_settings.DEFAULT_SCHEMA_CLASS', CustomAutoSchema):
        class XViewSet(viewsets.GenericViewSet):
            serializer_class = XSerializer

            @extend_schema(parameters=[OpenApiParameter("bar", int)])
            def list(self, request, *args, **kwargs):
                pass  # pragma: no cover

        schema = generate_schema('x', XViewSet)

    parameters = schema['paths']['/x/']['get']['parameters']
    assert parameters[0]['name'] == 'bar' and parameters[0]['schema']['type'] == 'integer'
    assert parameters[1]['name'] == 'foo' and parameters[1]['schema']['type'] == 'string'
    assert parameters[1]['deprecated'] is True
    assert parameters[2]['name'] == 'id'


def test_manually_set_auto_schema_with_extend_schema(no_warnings):
    class CustomSchema(AutoSchema):
        def get_override_parameters(self):
            if self.method.lower() == "delete":
                return [OpenApiParameter("custom_param", str)]
            return super().get_override_parameters()

    @extend_schema_view(
        list=extend_schema(summary="list summary"),
        destroy=extend_schema(summary="delete summary"),
    )
    class XViewSet(mixins.ListModelMixin, mixins.DestroyModelMixin, viewsets.ViewSet):
        queryset = SimpleModel.objects.all()
        serializer_class = SimpleSerializer
        schema = CustomSchema()

    schema = generate_schema('x', XViewSet)
    assert schema['paths']['/x/']['get']['summary'] == 'list summary'
    assert schema['paths']['/x/{id}/']['delete']['summary'] == 'delete summary'
    assert schema['paths']['/x/{id}/']['delete']['parameters'][0]['name'] == 'custom_param'
    assert schema['paths']['/x/{id}/']['delete']['parameters'][1]['name'] == 'id'


def test_list_serializer_with_field_child():
    class XSerializer(serializers.Serializer):
        field = serializers.ListSerializer(child=serializers.IntegerField())

    class XAPIView(views.APIView):
        serializer_class = XSerializer

        def post(self, request, *args, **kwargs):
            pass  # pragma: no cover

    # assumption on Serializer functionality
    assert XSerializer({'field': [1, 2, 3]}).data['field'] == [1, 2, 3]

    schema = generate_schema('x', view=XAPIView)
    assert get_request_schema(schema['paths']['/x']['post'])['$ref'] == '#/components/schemas/X'
    assert get_response_schema(schema['paths']['/x']['post'])['$ref'] == '#/components/schemas/X'

    properties = schema['components']['schemas']['X']['properties']
    assert properties['field']['type'] == 'array'
    assert properties['field']['items']['type'] == 'integer'


def test_list_serializer_with_field_child_on_extend_schema(no_warnings):
    class XAPIView(APIView):
        @extend_schema(
            request=serializers.ListSerializer(child=serializers.IntegerField()),
            responses=serializers.ListSerializer(child=serializers.IntegerField()),
        )
        def post(self, request):
            pass  # pragma: no cover

    schema = generate_schema('x', view=XAPIView)
    req_schema = get_request_schema(schema['paths']['/x']['post'])
    res_schema = get_response_schema(schema['paths']['/x']['post'])
    for s in [req_schema, res_schema]:
        assert s['type'] == 'array'
        assert s['items']['type'] == 'integer'


def test_list_serializer_with_pagination(no_warnings):
    class GenreSerializer(serializers.Serializer):
        genre = serializers.CharField()

    class XViewSet(viewsets.GenericViewSet):
        pagination_class = pagination.LimitOffsetPagination

        @extend_schema(responses=GenreSerializer(many=True))
        @action(methods=["GET"], detail=False)
        def genre(self, request, *args, **kwargs):
            pass  # pragma: no cover

    schema = generate_schema('/x', XViewSet)
    response = get_response_schema(schema['paths']['/x/genre/']['get'])
    assert response['$ref'] == '#/components/schemas/PaginatedGenreList'
    assert 'PaginatedGenreList' in schema['components']['schemas']
    assert 'Genre' in schema['components']['schemas']


def test_inline_serializer(no_warnings):
    @extend_schema(
        responses=inline_serializer(
            name='InlineOneOffSerializer',
            fields={
                'char': serializers.CharField(),
                'choice': serializers.ChoiceField(choices=(('A', 'A'), ('B', 'B'))),
                'nested_inline': inline_serializer(
                    name='NestedInlineOneOffSerializer',
                    fields={
                        'char': serializers.CharField(),
                        'int': serializers.IntegerField(),
                    },
                    allow_null=True,
                )
            }
        )
    )
    @api_view(['GET'])
    def one_off(request, foo):
        pass  # pragma: no cover

    schema = generate_schema('x', view_function=one_off)
    assert get_response_schema(schema['paths']['/x']['get'])['$ref'] == (
        '#/components/schemas/InlineOneOff'
    )
    assert len(schema['components']['schemas']) == 3

    one_off = schema['components']['schemas']['InlineOneOff']
    one_off_nested = schema['components']['schemas']['NestedInlineOneOff']

    assert len(one_off['properties']) == 3
    assert one_off['properties']['nested_inline']['nullable'] is True
    assert one_off['properties']['nested_inline']['allOf'][0]['$ref'] == (
        '#/components/schemas/NestedInlineOneOff'
    )
    assert len(one_off_nested['properties']) == 2


@mock.patch('drf_spectacular.settings.spectacular_settings.CAMELIZE_NAMES', True)
def test_camelize_names(no_warnings):
    @extend_schema(responses=OpenApiTypes.FLOAT)
    @api_view(['GET'])
    def view_func(request, format=None):
        pass  # pragma: no cover

    schema = generate_schema('/multi/step/path/<str:some_name>/', view_function=view_func)
    operation = schema['paths']['/multi/step/path/{someName}/']['get']
    assert operation['parameters'][0]['name'] == 'someName'
    assert operation['operationId'] == 'multiStepPathRetrieve'


def test_mocked_request_with_get_queryset_get_serializer_class(no_warnings):
    class XViewset(viewsets.ReadOnlyModelViewSet):
        def get_serializer_class(self):
            assert not self.request.user.is_authenticated
            assert self.action in ['retrieve', 'list']
            assert getattr(self, 'swagger_fake_view', False)  # drf-yasg comp
            return SimpleSerializer

        def get_queryset(self):
            assert not self.request.user.is_authenticated
            assert self.request.method == 'GET'
            assert getattr(self, 'swagger_fake_view', False)  # drf-yasg comp
            return SimpleModel.objects.none()

    generate_schema('x', XViewset)


def test_queryset_filter_and_ordering_only_on_list(no_warnings):
    class XViewset(viewsets.ReadOnlyModelViewSet):
        queryset = SimpleModel.objects.none()
        serializer_class = SimpleSerializer
        filter_backends = (filters.SearchFilter, filters.OrderingFilter)

    schema = generate_schema('x', XViewset)

    retrieve_parameters = schema['paths']['/x/']['get']['parameters']
    assert len(retrieve_parameters) == 2
    assert retrieve_parameters[0]['name'] == 'ordering'
    assert retrieve_parameters[1]['name'] == 'search'

    list_parameters = schema['paths']['/x/{id}/']['get']['parameters']
    assert len(list_parameters) == 1
    assert list_parameters[0]['name'] == 'id'


def test_pagination(no_warnings):
    class XViewset(viewsets.ReadOnlyModelViewSet):
        queryset = SimpleModel.objects.none()
        serializer_class = SimpleSerializer
        pagination_class = pagination.LimitOffsetPagination

    schema = generate_schema('x', XViewset)

    # query params only on list
    retrieve_parameters = schema['paths']['/x/']['get']['parameters']
    assert len(retrieve_parameters) == 2
    assert retrieve_parameters[0]['name'] == 'limit'
    assert retrieve_parameters[1]['name'] == 'offset'

    # no query params on retrieve
    list_parameters = schema['paths']['/x/{id}/']['get']['parameters']
    assert len(list_parameters) == 1
    assert list_parameters[0]['name'] == 'id'

    # substituted component on list
    assert 'Simple' in schema['components']['schemas']
    assert 'PaginatedSimpleList' in schema['components']['schemas']
    substitution = schema['components']['schemas']['PaginatedSimpleList']
    assert substitution['type'] == 'object'
    assert substitution['properties']['results']['items']['$ref'] == '#/components/schemas/Simple'


def test_pagination_reusage(no_warnings):

    class XViewset(viewsets.ReadOnlyModelViewSet):
        queryset = SimpleModel.objects.all()
        serializer_class = SimpleSerializer
        pagination_class = pagination.LimitOffsetPagination

        @extend_schema(responses={'200': SimpleSerializer(many=True)})
        @action(methods=['GET'], detail=False)
        def custom_action(self):
            pass  # pragma: no cover

    class YViewset(XViewset):
        serializer_class = SimpleSerializer

    router = routers.SimpleRouter()
    router.register('x', XViewset, basename='x')
    router.register('y', YViewset, basename='y')
    generate_schema(None, patterns=router.urls)


def test_pagination_disabled_on_action(no_warnings):
    class XViewset(viewsets.ReadOnlyModelViewSet):
        queryset = SimpleModel.objects.all()
        serializer_class = SimpleSerializer
        pagination_class = pagination.LimitOffsetPagination

        @extend_schema(responses={'200': SimpleSerializer(many=True)})
        @action(methods=['GET'], detail=False, pagination_class=None)
        def custom_action(self):
            pass  # pragma: no cover

    class YViewset(XViewset):
        serializer_class = SimpleSerializer

    schema = generate_schema('x', YViewset)
    assert 'PaginatedSimpleList' in get_response_schema(schema['paths']['/x/']['get'])['$ref']
    assert 'Simple' in get_response_schema(
        schema['paths']['/x/custom_action/']['get']
    )['items']['$ref']


@mock.patch(
    'drf_spectacular.settings.spectacular_settings.SECURITY',
    [{'apiKeyAuth': []}]
)
@mock.patch(
    'drf_spectacular.settings.spectacular_settings.APPEND_COMPONENTS',
    {"securitySchemes": {"apiKeyAuth": {"type": "apiKey", "in": "header", "name": "Authorization"}}}
)
def test_manual_security_method_addition(no_warnings):
    @extend_schema(responses=OpenApiTypes.FLOAT)
    @api_view(['GET'])
    def view_func(request, format=None):
        pass  # pragma: no cover

    schema = generate_schema('/x/', view_function=view_func)
    operation_security = schema['paths']['/x/']['get']['security']
    schema_security = schema['components']['securitySchemes']
    assert len(operation_security) == 4 and any(['apiKeyAuth' in os for os in operation_security])
    assert len(schema_security) == 3 and 'apiKeyAuth' in schema_security


def test_basic_viewset_without_queryset_with_explicit_pk_typing(no_warnings):
    class XSerializer(serializers.Serializer):
        field = fields.IntegerField()

    class XViewset(viewsets.ViewSet):
        serializer_class = XSerializer

        def retrieve(self, request, *args, **kwargs):
            pass  # pragma: no cover

    urlpatterns = [
        path("api/<path:some_var>/<uuid:pk>/", XViewset.as_view({"get": "retrieve"}))
    ]
    schema = generate_schema(None, patterns=urlpatterns)
    operation = schema['paths']['/api/{some_var}/{id}/']['get']
    assert operation['parameters'][0]['name'] == 'id'
    assert operation['parameters'][0]['schema']['format'] == 'uuid'


def test_multiple_media_types(no_warnings):
    @extend_schema(responses={
        (200, 'application/json'): OpenApiTypes.OBJECT,
        (200, 'application/pdf'): OpenApiTypes.BINARY,
    })
    class XAPIView(APIView):
        def get(self, request):
            pass  # pragma: no cover

    schema = generate_schema('x', view=XAPIView)
    content = schema['paths']['/x']['get']['responses']['200']['content']
    assert content['application/pdf']['schema']['format'] == 'binary'
    assert content['application/json']['schema']['type'] == 'object'


def test_token_auth_with_bearer_keyword(no_warnings):
    class CustomTokenAuthentication(TokenAuthentication):
        keyword = 'Bearer'

    @extend_schema(responses=OpenApiTypes.FLOAT)
    @api_view(['GET'])
    def view_func(request, format=None):
        pass  # pragma: no cover
    view_func.cls.authentication_classes = [CustomTokenAuthentication]

    schema = generate_schema('x', view_function=view_func)
    assert schema['components']['securitySchemes']['tokenAuth']['scheme'] == 'bearer'


@pytest.mark.parametrize('responses', [
    str,
    OpenApiTypes.STR,
    {'200': str},
    {'200': OpenApiTypes.STR},
])
def test_string_response_variations(no_warnings, responses):
    @extend_schema(responses=responses)
    @api_view(['GET'])
    def view_func(request, format=None):
        pass  # pragma: no cover

    schema = generate_schema('x', view_function=view_func)
    assert get_response_schema(schema['paths']['/x']['get'])['type'] == 'string'


def test_exclude_discovered_parameter(no_warnings):
    @extend_schema_view(list=extend_schema(parameters=[
        # keep 'offset', remove 'limit', and add 'random'
        OpenApiParameter('limit', exclude=True),
        OpenApiParameter('random', bool),
    ]))
    class XViewset(viewsets.ReadOnlyModelViewSet):
        queryset = SimpleModel.objects.all()
        serializer_class = SimpleSerializer
        pagination_class = pagination.LimitOffsetPagination

    schema = generate_schema('x', XViewset)
    parameters = schema['paths']['/x/']['get']['parameters']
    assert len(parameters) == 2
    assert parameters[0]['name'] == 'offset'
    assert parameters[1]['name'] == 'random'


def test_exclude_parameter_from_customized_autoschema(no_warnings):
    class CustomSchema(AutoSchema):
        def get_override_parameters(self):
            return [OpenApiParameter('test')]

    @extend_schema_view(list=extend_schema(parameters=[
        OpenApiParameter('test', exclude=True),  # exclude from class override
        OpenApiParameter('never_existed', exclude=True),  # provoke error
        OpenApiParameter('keep', bool),  # for sanity check
    ]))
    class XViewset(viewsets.ReadOnlyModelViewSet):
        queryset = SimpleModel.objects.all()
        serializer_class = SimpleSerializer
        schema = CustomSchema()

    schema = generate_schema('x', XViewset)
    parameters = schema['paths']['/x/']['get']['parameters']
    assert len(parameters) == 1
    assert parameters[0]['name'] == 'keep'


def test_manual_decimal_validator():
    # manually test this validator as it is not part of the default workflow
    class XSerializer(serializers.Serializer):
        field = serializers.CharField(
            validators=[validators.DecimalValidator(max_digits=4, decimal_places=2)]
        )

    @extend_schema(request=XSerializer, responses=XSerializer)
    @api_view(['POST'])
    def view_func(request, format=None):
        pass  # pragma: no cover

    schema = generate_schema('x', view_function=view_func)
    field = schema['components']['schemas']['X']['properties']['field']
    assert field['maximum'] == 100
    assert field['minimum'] == -100


def test_serialization_with_decimal_values(no_warnings):
    class XSerializer(serializers.Serializer):
        field = serializers.DecimalField(
            decimal_places=2,
            min_value=Decimal('1'),
            max_value=Decimal('100.00'),
            max_digits=5,
            coerce_to_string=False,
        )
        field_coerced = serializers.DecimalField(
            decimal_places=2,
            min_value=Decimal('1'),
            max_value=Decimal('100.00'),
            max_digits=5,
            coerce_to_string=True,
        )

    @extend_schema(responses=XSerializer)
    @api_view(['GET'])
    def view_func(request):
        pass  # pragma: no cover

    schema = generate_schema('/x/', view_function=view_func)
    field = schema['components']['schemas']['X']['properties']['field']
    assert field['minimum'] and field['maximum']

    schema_yml = OpenApiYamlRenderer().render(schema, renderer_context={})
    assert b'maximum: 100.00\n' in schema_yml
    assert b'minimum: 1\n' in schema_yml


def test_non_supported_http_verbs(no_warnings):
    HTTP_METHODS = [
        'GET',
        'HEAD',
        'POST',
        'PUT',
        'DELETE',
        'CONNECT',
        'OPTIONS',
        'TRACE',
        'PATCH'
    ]
    for x in HTTP_METHODS:
        @extend_schema(request=int, responses=int)
        @api_view([x])
        def view_func(request, format=None):
            pass  # pragma: no cover

        generate_schema('x', view_function=view_func)


def test_nested_ro_serializer_has_required_fields_on_patch(no_warnings):
    # issue #249 raised a disparity problem between serializer name
    # generation and the actual serializer construction on PATCH.
    class XSerializer(serializers.Serializer):
        field = serializers.CharField()

    class YSerializer(serializers.Serializer):
        x_field = XSerializer(read_only=True)

    class YViewSet(viewsets.GenericViewSet):
        serializer_class = YSerializer
        queryset = SimpleModel.objects.all()

        def partial_update(self, request, *args, **kwargs):
            pass  # pragma: no cover

    schema = generate_schema('x', YViewSet)
    assert len(schema['components']['schemas']) == 3
    assert 'Y' in schema['components']['schemas']
    assert 'PatchedY' in schema['components']['schemas']
    assert 'required' in schema['components']['schemas']['X']


@pytest.mark.parametrize('path', [
    r'x/(?P<related_field>[0-9a-f-]{36})',
    r'x/<related_field>',
])
def test_path_param_from_related_model_pk_without_primary_key_true(no_warnings, path):
    class M3(models.Model):
        related_field = models.ForeignKey(SimpleModel, on_delete=models.PROTECT, editable=False)
        many_related = models.ManyToManyField(SimpleModel)

    class M3Serializer(serializers.ModelSerializer):
        class Meta:
            fields = '__all__'
            model = M3

    class XViewset(viewsets.ModelViewSet):
        serializer_class = M3Serializer
        queryset = M3.objects.none()

    router = routers.SimpleRouter()
    router.register(path, XViewset)

    schema = generate_schema(None, patterns=router.urls)
    assert '/x/{related_field}/' in schema['paths']
    assert '/x/{related_field}/{id}/' in schema['paths']


@pytest.mark.contrib('psycopg2')
def test_multiple_choice_enum(no_warnings):
    from django.contrib.postgres.fields import ArrayField

    class M4(models.Model):
        multi = ArrayField(
            models.CharField(max_length=10, choices=(('A', 'A'), ('B', 'B'))),
            size=8,
        )

    class M4Serializer(serializers.ModelSerializer):
        class Meta:
            fields = '__all__'
            model = M4

    class XViewset(viewsets.ModelViewSet):
        serializer_class = M4Serializer
        queryset = M4.objects.none()

    schema = generate_schema('x', XViewset)
    assert 'MultiEnum' in schema['components']['schemas']
    prop = schema['components']['schemas']['M4']['properties']['multi']
    assert prop['type'] == 'array'
    assert prop['items']['$ref'] == '#/components/schemas/MultiEnum'


def test_explode_style_parameter_with_custom_schema(no_warnings):
    @extend_schema(
        parameters=[OpenApiParameter(
            name='bbox',
            type={'type': 'array', 'minItems': 4, 'maxItems': 6, 'items': {'type': 'number'}},
            location=OpenApiParameter.QUERY,
            required=False,
            style='form',
            explode=False,
        )],
        responses=OpenApiTypes.OBJECT,
    )
    @api_view(['GET'])
    def view_func(request, format=None):
        pass  # pragma: no cover

    schema = generate_schema('/x/', view_function=view_func)
    parameter = schema['paths']['/x/']['get']['parameters'][0]
    assert 'explode' in parameter
    assert 'style' in parameter
    assert parameter['schema']['type'] == 'array'


def test_incorrect_foreignkey_type_on_readonly_field(no_warnings):
    class ReferencingModel(models.Model):
        id = models.UUIDField(primary_key=True)
        referenced_model = models.ForeignKey(SimpleModel, on_delete=models.CASCADE)
        referenced_model_ro = models.ForeignKey(SimpleModel, on_delete=models.CASCADE)
        referenced_model_m2m = models.ManyToManyField(SimpleModel)
        referenced_model_m2m_ro = models.ManyToManyField(SimpleModel)

    class ReferencingModelSerializer(serializers.ModelSerializer):
        indirect_referenced_model_ro = serializers.PrimaryKeyRelatedField(
            source='referenced_model',
            read_only=True,
        )

        class Meta:
            fields = '__all__'
            read_only_fields = ['id', 'referenced_model_ro', 'referenced_model_m2m_ro']
            model = ReferencingModel

    class ReferencingModelViewset(viewsets.ModelViewSet):
        serializer_class = ReferencingModelSerializer
        queryset = ReferencingModel.objects.all()

    schema = generate_schema('/x/', ReferencingModelViewset)
    properties = schema['components']['schemas']['ReferencingModel']['properties']

    assert properties['referenced_model']['type'] == 'integer'
    assert properties['referenced_model_ro']['type'] == 'integer'
    assert properties['referenced_model_m2m']['items']['type'] == 'integer'
    assert properties['referenced_model_m2m_ro']['items']['type'] == 'integer'
    assert properties['indirect_referenced_model_ro']['type'] == 'integer'


@pytest.mark.parametrize(['sorting', 'result'], [
    (True, ['a', 'b', 'c']),
    (False, ['b', 'c', 'a']),
    (lambda x: (x['in'], x['name']), ['b', 'a', 'c']),
])
def test_parameter_sorting_setting(no_warnings, sorting, result):
    @extend_schema(
        parameters=[OpenApiParameter('b', str, 'header'), OpenApiParameter('c'), OpenApiParameter('a')],
        responses=OpenApiTypes.FLOAT
    )
    @api_view(['GET'])
    def view_func(request, format=None):
        pass  # pragma: no cover

    with mock.patch(
        'drf_spectacular.settings.spectacular_settings.SORT_OPERATION_PARAMETERS', sorting
    ):
        schema = generate_schema('/x/', view_function=view_func)
        parameters = schema['paths']['/x/']['get']['parameters']
        assert [p['name'] for p in parameters] == result


def test_response_headers_without_response_body(no_warnings):
    @extend_schema(
        responses={301: None},
        tags=["Registration"],
        parameters=[
            OpenApiParameter(
                name="Location",
                type=OpenApiTypes.URI,
                location=OpenApiParameter.HEADER,
                description="/",
                response=[301]
            )
        ]
    )
    @api_view(['GET'])
    def view_func(request, format=None):
        pass  # pragma: no cover

    schema = generate_schema('/x/', view_function=view_func)
    assert 'Location' in schema['paths']['/x/']['get']['responses']['301']['headers']
    assert 'content' not in schema['paths']['/x/']['get']['responses']['301']


def test_customized_parsers_and_renderers_on_viewset(no_warnings):
    class XViewset(viewsets.ModelViewSet):
        serializer_class = SimpleSerializer
        queryset = SimpleModel.objects.none()
        parser_classes = [parsers.MultiPartParser]

        def get_renderers(self):
            if self.action == 'json_in_multi_out':
                return [renderers.MultiPartRenderer()]
            else:
                return [renderers.HTMLFormRenderer()]

        @action(methods=['POST'], detail=False, parser_classes=[parsers.JSONParser])
        def json_in_multi_out(self, request):
            pass  # pragma: no cover

    schema = generate_schema('x', XViewset)

    create_op = schema['paths']['/x/']['post']
    assert len(create_op['requestBody']['content']) == 1
    assert 'multipart/form-data' in create_op['requestBody']['content']
    assert len(create_op['responses']['201']['content']) == 1
    assert 'text/html' in create_op['responses']['201']['content']

    action_op = schema['paths']['/x/json_in_multi_out/']['post']
    assert len(action_op['requestBody']['content']) == 1
    assert 'application/json' in action_op['requestBody']['content']
    assert len(action_op['responses']['200']['content']) == 1
    assert 'multipart/form-data' in action_op['responses']['200']['content']


def test_technically_unnecessary_serializer_patch(no_warnings):
    # ideally this extend_schema would not be necessary
    @extend_schema_view(delete=extend_schema(responses=None))
    class XAPIView(generics.DestroyAPIView):
        queryset = SimpleModel.objects.none()

    schema = generate_schema('/x/', view=XAPIView)
    assert 'No response' in schema['paths']['/x/']['delete']['responses']['204']['description']


def test_any_placeholder_on_request_response():
    @extend_schema_field(OpenApiTypes.ANY)
    class CustomField(serializers.IntegerField):
        pass  # pragma: no cover

    class XSerializer(serializers.Serializer):
        method_field = serializers.SerializerMethodField(help_text='Any')
        custom_field = CustomField()

        def get_method_field(self, obj) -> typing.Any:
            return

    @extend_schema(request=typing.Any, responses=XSerializer)
    @api_view(['POST'])
    def view_func(request, format=None):
        pass  # pragma: no cover

    schema = generate_schema('/x/', view_function=view_func)
    assert get_request_schema(schema['paths']['/x/']['post']) == {}

    properties = schema['components']['schemas']['X']['properties']
    assert properties['custom_field'] == {}
    assert properties['method_field'] == {'readOnly': True, 'description': 'Any'}


def test_categorized_choices(no_warnings):
    media_choices = [
        ('Audio', (('vinyl', 'Vinyl'), ('cd', 'CD'))),
        ('Video', (('vhs', 'VHS Tape'), ('dvd', 'DVD'))),
        ('unknown', 'Unknown'),
    ]
    media_choices_audio = [
        ('Audio', (('vinyl', 'Vinyl'), ('cd', 'CD'))),
        ('unknown', 'Unknown'),
    ]

    class M6(models.Model):
        cat_choice = models.CharField(max_length=10, choices=media_choices)

    class M6Serializer(serializers.ModelSerializer):
        audio_choice = serializers.ChoiceField(choices=media_choices_audio)

        class Meta:
            fields = '__all__'
            model = M6

    class XViewset(viewsets.ModelViewSet):
        serializer_class = M6Serializer
        queryset = M6.objects.none()

    with mock.patch(
        'drf_spectacular.settings.spectacular_settings.ENUM_NAME_OVERRIDES',
        {'MediaEnum': media_choices}
    ):
        schema = generate_schema('x', XViewset)

    # test base functionality of flattening categories
    assert schema['components']['schemas']['AudioChoiceEnum']['enum'] == [
        'vinyl', 'cd', 'unknown'
    ]
    # test override match works synchronously
    assert schema['components']['schemas']['MediaEnum']['enum'] == [
        'vinyl', 'cd', 'vhs', 'dvd', 'unknown'
    ]


@mock.patch('drf_spectacular.settings.spectacular_settings.SCHEMA_PATH_PREFIX', '/api/v[0-9]/')
@mock.patch('drf_spectacular.settings.spectacular_settings.SCHEMA_PATH_PREFIX_TRIM', True)
def test_schema_path_prefix_trim(no_warnings):
    @extend_schema(request=typing.Any, responses=typing.Any)
    @api_view(['POST'])
    def view_func(request, format=None):
        pass  # pragma: no cover

    schema = generate_schema('/api/v1/x/', view_function=view_func)
    assert '/x/' in schema['paths']


def test_nameless_root_endpoint(no_warnings):
    @extend_schema(request=typing.Any, responses=typing.Any)
    @api_view(['POST'])
    def view_func(request, format=None):
        pass  # pragma: no cover

    schema = generate_schema('/', view_function=view_func)
    assert schema['paths']['/']['post']['operationId'] == 'root_create'


def test_list_and_pagination_on_non_2XX_schemas(no_warnings):
    @extend_schema_view(
        list=extend_schema(responses={
            200: SimpleSerializer,
            400: {'type': 'object', 'properties': {'code': {'type': 'string'}}},
            403: OpenApiTypes.OBJECT
        })
    )
    class XViewset(mixins.ListModelMixin, viewsets.GenericViewSet):
        serializer_class = SimpleSerializer
        queryset = SimpleModel.objects.none()
        pagination_class = pagination.LimitOffsetPagination

    schema = generate_schema('x', XViewset)
    assert get_response_schema(schema['paths']['/x/']['get']) == {
        '$ref': '#/components/schemas/PaginatedSimpleList'
    }
    assert get_response_schema(schema['paths']['/x/']['get'], '400') == {
        'type': 'object', 'properties': {'code': {'type': 'string'}}
    }
    assert get_response_schema(schema['paths']['/x/']['get'], '403') == {
        'type': 'object', 'additionalProperties': {}
    }


def test_openapi_response_wrapper(no_warnings):
    @extend_schema_view(
        create=extend_schema(description='creation description', responses={
            201: OpenApiResponse(response=int, description='creation with int response.'),
            222: OpenApiResponse(description='creation with no response.'),
            223: None,
            224: int,
        }),
        list=extend_schema(responses=OpenApiResponse(
            response=OpenApiTypes.INT,
            description='a list that actually returns numbers',
            examples=[OpenApiExample('One', 1), OpenApiExample('Two', 2)],
        )),
    )
    class XViewset(viewsets.ModelViewSet):
        serializer_class = SimpleSerializer
        queryset = SimpleModel.objects.none()

    schema = generate_schema('/x', XViewset)
    assert schema['paths']['/x/']['get']['responses'] == {
        '200': {
            'content': {
                'application/json': {
                    'schema': {'type': 'integer'},
                    'examples': {'One': {'value': 1}, 'Two': {'value': 2}}
                }
            },
            'description': 'a list that actually returns numbers'
        }
    }
    assert schema['paths']['/x/']['post']['responses'] == {
        '201': {
            'content': {'application/json': {'schema': {'type': 'integer'}}},
            'description': 'creation with int response.'
        },
        '222': {'description': 'creation with no response.'},
        '223': {'description': 'No response body'},
        '224': {'content': {'application/json': {'schema': {'type': 'integer'}}}, 'description': ''}
    }


def test_prefix_estimation_with_re_special_chars_as_literals_in_path(no_warnings):
    # make sure prefix estimation logic does not choke on reserved RE chars
    @extend_schema(request=typing.Any, responses=typing.Any)
    @api_view(['POST'])
    def view_func1(request, format=None):
        pass  # pragma: no cover

    @extend_schema(request=typing.Any, responses=typing.Any)
    @api_view(['POST'])
    def view_func2(request, format=None):
        pass  # pragma: no cover

    schema = generate_schema(None, patterns=[
        path('/\\/x/', view_func1),
        path('/\\/y/', view_func2)
    ])
<<<<<<< HEAD
    assert schema['paths']['/\\/x/']['post']['tags'] == ['x']
=======
    schema = generator.get_schema(request=None, public=True)
    assert schema['paths']['/\\/x/']['post']['tags'] == ['x']


def test_nested_router_urls(no_warnings):
    # somewhat tailored to drf-nested-routers but also serves a generic purpose
    # as "id" coercion also makes sense for "_pk" suffixes.
    class RouteNestedMaildropModel(models.Model):
        renamed_id = models.IntegerField(primary_key=True)

    class RouteNestedClientModel(models.Model):
        id = models.UUIDField(primary_key=True)

    class RouteNestedModel(models.Model):
        client = models.ForeignKey(RouteNestedClientModel, on_delete=models.CASCADE)
        maildrop = models.ForeignKey(RouteNestedMaildropModel, on_delete=models.CASCADE)

    class RouteNestedViewset(viewsets.ModelViewSet):
        queryset = RouteNestedModel.objects.all()
        serializer_class = SimpleSerializer

    urlpatterns = [
        path(
            '/clients/{client_pk}/maildrops/{maildrop_pk}/recipients/{pk}/',
            RouteNestedViewset.as_view({'get': 'retrieve'})
        ),
    ]
    schema = generate_schema(None, patterns=urlpatterns)
    operation = schema['paths']['/clients/{client_id}/maildrops/{maildrop_id}/recipients/{id}/']['get']
    assert operation['parameters'][0]['name'] == 'client_id'
    assert operation['parameters'][0]['schema'] == {'format': 'uuid', 'type': 'string'}
    assert operation['parameters'][2]['name'] == 'maildrop_id'
    assert operation['parameters'][2]['schema'] == {'type': 'integer'}
>>>>>>> 8540385e
<|MERGE_RESOLUTION|>--- conflicted
+++ resolved
@@ -1795,10 +1795,6 @@
         path('/\\/x/', view_func1),
         path('/\\/y/', view_func2)
     ])
-<<<<<<< HEAD
-    assert schema['paths']['/\\/x/']['post']['tags'] == ['x']
-=======
-    schema = generator.get_schema(request=None, public=True)
     assert schema['paths']['/\\/x/']['post']['tags'] == ['x']
 
 
@@ -1830,5 +1826,4 @@
     assert operation['parameters'][0]['name'] == 'client_id'
     assert operation['parameters'][0]['schema'] == {'format': 'uuid', 'type': 'string'}
     assert operation['parameters'][2]['name'] == 'maildrop_id'
-    assert operation['parameters'][2]['schema'] == {'type': 'integer'}
->>>>>>> 8540385e
+    assert operation['parameters'][2]['schema'] == {'type': 'integer'}