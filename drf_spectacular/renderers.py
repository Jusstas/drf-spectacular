--- conflicted
+++ resolved
@@ -5,11 +5,7 @@
 
 class OpenApiYamlRenderer(BaseRenderer):
     media_type = 'application/vnd.oai.openapi'
-<<<<<<< HEAD
-    format = 'openapi'
-=======
     format = 'yaml'
->>>>>>> 85d2f70c
 
     def render(self, data, media_type=None, renderer_context=None):
         # disable yaml advanced feature 'alias' for clean, portable, and readable output
